--- conflicted
+++ resolved
@@ -48,11 +48,7 @@
     "xarray>=0.9.6",
     "gitpython>=2.1.3",
     "mne>=0.16",
-<<<<<<< HEAD
-    "cmlreaders >= 0.9",
-=======
     "cmlreaders>=0.9",
->>>>>>> 5804bc7b
 ]
 %}
 
