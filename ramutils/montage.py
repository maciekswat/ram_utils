""" Set of utility functions for working with electrode-related data """

from collections import OrderedDict
import json
import os
import os.path
from glob import glob
from os import path as osp

import h5py
import numpy as np
import pandas as pd

from bptools.jacksheet import read_jacksheet
from bptools.transform import SeriesTransformation
from bptools.util import standardize_label
from classiflib import dtypes
from ptsa.data.readers import JsonIndexReader

from ramutils.parameters import StimParameters
from ramutils.utils import extract_subject_montage, touch, bytes_to_str, tempdir
from ramutils.log import get_logger
from ramutils.constants import MTL_LOC_DICT, DK_LOC_DICT

logger = get_logger()


def make_stim_params(subject, anodes, cathodes, min_amplitudes=None,
                     max_amplitudes=None, target_amplitudes=None,  root='/'):
    """Construct :class:`StimParameters` objects from anode and cathode labels
    for a specific subject.

    Parameters
    ----------
    subject : str
    anodes : List[str]
        anode labels
    cathodes : List[str]
        cathode labels
    min_amplitudes : List[float]
        Minimum stim amplitudes (when applicable)
    max_amplitudes : List[float]
        Maximum stim amplitudes (when applicable)
    target_amplitudes : List[float]
        Target stim amplitudes (when applicable)
    root : str
        root directory to search for jacksheet

    Returns
    -------
    stim_params : List[StimParameters]

    """
    path = os.path.join(root, 'data', 'eeg', subject, 'docs', 'jacksheet.txt')
    jacksheet = read_jacksheet(path)

    stim_params = []

    valid_labels = jacksheet.label.values
    for i in range(len(anodes)):
        anode = anodes[i]
        cathode = cathodes[i]

        if anode not in valid_labels:
            raise RuntimeError(
                "Label {} could not be found in the jacksheet".format(anode))

        if cathode not in valid_labels:
            raise RuntimeError(
                "Label {} could not be found in the jacksheet".format(cathode))

        anode_idx = jacksheet[jacksheet.label == anode].index[0]
        cathode_idx = jacksheet[jacksheet.label == cathode].index[0]

        params = StimParameters(
            anode_label=anode,
            cathode_label=cathode,
            anode=anode_idx,
            cathode=cathode_idx
        )

        if min_amplitudes is not None:
            params.min_amplitude = min_amplitudes[i]
            params.max_amplitude = max_amplitudes[i]
        else:
            params.target_amplitude = target_amplitudes[i]

        stim_params.append(params)

    return stim_params


def build_montage_metadata_table(subject, experiment, sessions, all_pairs,
                                 root='/'):
    """ Create a dataframe containing atlas labels, locations, and coordinates

    Parameters
    ----------
    subject: str
        Subject ID
    experiment: str
        Experiment
    all_pairs: OrderedDict
        Full set of bipolar pairs that will be augmented with their metadata
    root: str
        Base path for RHINO

    """
    pairs_from_json = load_pairs_from_json(subject, experiment,
                                           sessions, rootdir=root)

    # Check if mni coordinates are present, since this is the case only since
    # neurorad v2.0
    first_channel = list(pairs_from_json.keys())[0]
    mni_available = ('mni' in pairs_from_json[first_channel]['atlases'].keys())

    # Standardize labels from json so that lookup will be easier
    pairs_from_json = {standardize_label(
        key): val for key, val in pairs_from_json.items()}

    # If all_pairs is an ordered dict, this loop will preserve the ordering
    all_pair_labels = all_pairs[subject]['pairs'].keys()
    for pair in all_pair_labels:
        standardized_pair = standardize_label(pair)
        if standardized_pair not in pairs_from_json:
            # Log some warning here about not finding the contact
            continue
        channel_1 = pairs_from_json[standardized_pair]['channel_1']
        channel_2 = pairs_from_json[standardized_pair]['channel_2']
        all_pairs[subject]['pairs'][pair]['channel_1'] = str(channel_1)
        all_pairs[subject]['pairs'][pair]['channel_2'] = str(channel_2)
        # types should be same for both electrodes
        all_pairs[subject]['pairs'][pair]['type'] = pairs_from_json[standardized_pair]['type_1']
        all_pairs[subject]['pairs'][pair]['location'] = extract_atlas_location(
            pairs_from_json[standardized_pair])
        all_pairs[subject]['pairs'][pair]['label'] = pair
        all_pairs[subject]['pairs'][pair]['region'] = get_region_name(
            all_pairs[subject]['pairs'][pair]['location'].partition(' ')[-1]
        )

        if mni_available:
            all_pairs[subject]['pairs'][pair]['mni_x'] = pairs_from_json[
                standardized_pair]['atlases']['mni']['x']
            all_pairs[subject]['pairs'][pair]['mni_y'] = pairs_from_json[
                standardized_pair]['atlases']['mni']['y']
            all_pairs[subject]['pairs'][pair]['mni_z'] = pairs_from_json[
                standardized_pair]['atlases']['mni']['z']

    # Constructing the dataframe will not preserve the order from the
    # OrderedDict
    pairs_metadata = pd.DataFrame.from_dict(all_pairs[subject]['pairs'],
                                            orient='index')

    # Give some sort of default value when mni coordinates are not present
    if mni_available is False:
        pairs_metadata['mni_x'] = None
        pairs_metadata['mni_y'] = None
        pairs_metadata['mni_z'] = None

    pairs_metadata = pairs_metadata.reindex(all_pair_labels)
    pairs_metadata = pairs_metadata[['type', 'channel_1', 'channel_2', 'label',
                                     'region', 'location',
                                     'mni_x', 'mni_y', 'mni_z']]

    return pairs_metadata


def get_trigger_electrode_mask(montage_metadata_table, contact_label):
    # Make sure labels are not the index, but are instead numeric
    montage_metadata_table = montage_metadata_table.reset_index()

    if contact_label not in montage_metadata_table['label'].values:
        raise RuntimeError('%s not found. Check that label exists in the '
                           'electrode config file.')
    montage_metadata_table['is_trigger_electrode'] = (montage_metadata_table[
        'label'] == contact_label)
    trigger_electrode_mask = montage_metadata_table[
        'is_trigger_electrode'].values.tolist()
    return trigger_electrode_mask


def generate_pairs_for_classifier(pairs, excluded_pairs):
    """Create recarray of electrode pairs for the classifier container

    :param pairs: JSON-format object containing all electrode pairs in the
        montage
    :param excluded_pairs: array-like containing pairs excluded from the montage
    :returns: recarray containing all pairs minus excluded pairs
    :rtype: np.recarray

    """
    pairs = extract_pairs_dict(pairs)
    used_pairs = {
        key: value for key, value in pairs.items()
        if key not in excluded_pairs
    }

    pairs = np.rec.fromrecords([(item['channel_1'], item['channel_2'],
                                 pair.split('-')[0], pair.split('-')[1])
                                for pair, item in used_pairs.items()],
                               dtype=dtypes.pairs)

    pairs.sort(order='contact0')

    return pairs


def generate_pairs_for_ptsa(pairs):
    """ Convert bipolar pairs into a format expected by PTSA methods """
    classifier_fmt_pairs = generate_pairs_for_classifier(pairs, {})
    final_pairs = []
    for rec in classifier_fmt_pairs:
        final_pairs.append(('{:03d}'.format(rec[0]),
                            '{:03d}'.format(rec[1])))

    final_pairs = np.rec.array(np.array(final_pairs,
                                        dtype=[('ch0', 'S3'),
                                               ('ch1', 'S3')]))
    return final_pairs


def extract_monopolar_from_bipolar(bipolar_pairs_array):
    unique_monopolar_channels = []
    for rec in bipolar_pairs_array:
        rec0 = rec[0]
        rec1 = rec[1]
        if rec0 not in unique_monopolar_channels:
            unique_monopolar_channels.append(rec0)
        if rec1 not in unique_monopolar_channels:
            unique_monopolar_channels.append(rec1)

    final_channels = np.array(unique_monopolar_channels, dtype='S3')

    return final_channels


def reduce_pairs(pairs, stim_params, return_excluded=False):
    """Remove stim pairs from the pairs.json dict.

    Parameters
    ----------
    pairs : OrderedDict
        Full pairs.json as a dict
    stim_params : List[StimParameters]
    return_excluded :  bool
        Whether excluded pairs should be returned instead of reduced pairs

    Returns
    -------
    OrderedDict
        pairs with stim pairs removed, or removed pairs if return_excluded is True

    """
    if stim_params is None:
        stim_params = []

    pairs = extract_pairs_dict(pairs)
    contacts = [(p.anode, p.cathode) for p in stim_params]
    reduced_pairs = OrderedDict()
    excluded_pairs = OrderedDict()

    for label, pair in pairs.items():
        if (pair['channel_1'], pair['channel_2']) not in contacts:
            reduced_pairs[label] = pair
        else:
            excluded_pairs[label] = pair

    if return_excluded:
        reduced_pairs = excluded_pairs
    return reduced_pairs


def get_used_pair_mask(all_pairs, excluded_pairs):
    """ Create a boolean mask indicating which electrodes should be included
    in classifier training/evaluation.

    Parameters
    ----------
    all_pairs: OrderedDict
    excluded_pairs: OrderedDict

    Returns
    -------
    mask : List[bool]
        Boolean mask of channels to include.

    """
    extracted_pairs = extract_pairs_dict(all_pairs)
    if type(extracted_pairs) != OrderedDict:
        raise RuntimeError("all pairs must be an orderd dict so that the "
                           "ordering can be correctly preserved when creating "
                           "the mask")

    pair_list = extracted_pairs.keys()
    mask = [label not in excluded_pairs for label in pair_list]

    return mask


def compare_recorded_with_all_pairs(all_pairs, classifier_pairs):
    """ Returns a mask for if an electrode in all_pairs is present in
    classifier_pairs

    Parameters
    ----------
    all_pairs: OrderedDict
        The full set of possible pairs based on the electrode config
    classifier_pairs: np.recarray
        Pairs used for classification (usually extracted from classifier
        container)

    Returns
    -------
    array_like
        Boolean array of the same size as all_pairs indicating if each pair
        was used for classification

    """
    used_pairs = classifier_pairs[["contact0", "contact1"]]
    used_pairs = [(int(a), int(b)) for a, b in used_pairs]

    recorded_pairs = []
    subject = list(all_pairs.keys())[0]
    for pair in all_pairs[subject]['pairs'].keys():
        channel_1 = all_pairs[subject]['pairs'][pair]['channel_1']
        channel_2 = all_pairs[subject]['pairs'][pair]['channel_2']
        pair_nums = (int(channel_1), int(channel_2))
        recorded_pairs.append(pair_nums)

    pair_mask = [True] * len(recorded_pairs)
    for i, pair in enumerate(recorded_pairs):
        if pair not in used_pairs:
            pair_mask[i] = False

    return np.array(pair_mask)


def extract_pairs_dict(pairs):
    """ Extract a dictionary of pairs from the standard json structure

    Parameters
    ----------
    pairs: OrderedDict

    Returns
    -------
    OrderedDict
        Dictionary of pairs that will preserve ordering

    """
    keys = list(pairs.keys())
    # Handle empty dictionary case
    if len(keys) == 0:
        return pairs

    # Remove 'version' information. TODO: Make this more flexible
    if 'version' in keys:
        keys.remove('version')
    subject = keys[0]
    pairs = pairs[subject]['pairs']

    return pairs


def load_pairs_from_json(subject, experiment, sessions=None, just_pairs=True,
                         rootdir='/'):
    """ Load montage information from pairs.json file

    Parameters
    ----------
    subject: str
        Subject ID
    experiment: str
        Experiment
    just_pairs: Bool
        If True, strip out any other metadata contained in the json file
    rootdir: str
        Mount point for RHINO

    Returns
    -------
    dict
        Dictionary containing metadata for all pairs in the given subjects'
        montage

    """
    json_reader = JsonIndexReader(os.path.join(rootdir,
                                               "protocols",
                                               "r1.json"))
    if sessions is not None:
        if len(sessions) == 1:
            all_pairs_paths = json_reader.aggregate_values('pairs',
                                                           subject_alias=subject,
                                                           experiment=experiment,
                                                           session=sessions[0])

            # For PS4 sessions, the experiment is listed as FR5/catFR5, so we need to look it up
            # based on original_experiment field instead
            if len(all_pairs_paths) == 0:
                all_pairs_paths = json_reader.aggregate_values('pairs',
                                                               subject_alias=subject,
                                                               original_experiment=experiment,
                                                               session=sessions[0])
        else:
            all_pairs_paths = json_reader.aggregate_values('pairs',
                                                           subject_alias=subject,
                                                           experiment=experiment)
    else:
        all_pairs_paths = json_reader.aggregate_values('pairs',
                                                       subject_alias=subject)

    if len(all_pairs_paths) == 0:
        raise RuntimeError("No pairs.json found for subject {} "
                           "and experiment {}".format(subject, experiment))

    elif len(all_pairs_paths) > 1:
        raise RuntimeError('Multiple montages are possible')

    # For simplicity, just load the first file since they *should* all be the
    # same
    bp_path = os.path.join(rootdir, list(all_pairs_paths)[0])
    with open(bp_path, 'r') as f:
        pair_data = json.load(f, object_pairs_hook=OrderedDict)

    if just_pairs:
        pair_data = extract_pairs_dict(pair_data)
        return pair_data

    # Update the subject_id not be standard format
    stored_subject = list(pair_data.keys())[0]
    if stored_subject != subject:
        pair_data[subject] = pair_data[stored_subject]
        del pair_data[stored_subject]

    return pair_data


def extract_atlas_location(bp_data):
    """ Extract atlas based on electrode type and what locations are available

    Parameters
    ----------
    bp_data: dict
        Dictionary containing metadata for a single electrode (monopolar or bipolar)

    Returns
    -------
    str
        Atlas location for the given contact
    """
    atlases = bp_data['atlases']

    # Sort of a waterfall here: Stein, then WB for depths, then ind
    if 'stein' in atlases:
        loc_tag = atlases['stein']['region']
        if (loc_tag is not None) and (loc_tag != '') and (loc_tag != 'None'):
            return loc_tag

    if (bp_data['type_1'] == 'D') and ('wb' in atlases):
        wb_loc = atlases['wb']['region']
        if (wb_loc is not None) and (wb_loc != '') and (wb_loc != 'None'):
            return wb_loc

    try:
        if 'ind' in atlases:
            ind_loc = atlases['ind']['region']
            if (ind_loc is not None) and (ind_loc != '') and (ind_loc != 'None'):
                return ('Left ' if atlases['ind']['x'] < 0.0 else 'Right ') + ind_loc
    except TypeError:
        logger.warning(
            'Missing coordinates for an electrode. Likely a neurorad pipeline error')

    return '--'


def get_region_name(name):

    for k in MTL_LOC_DICT:
        if name in MTL_LOC_DICT[k]:
            return k

    for k in DK_LOC_DICT:
        if name in DK_LOC_DICT[k]:
            return k

    return 'Other'


def get_pairs(subject_id, experiment, sessions, paths):
    """Determine how we should figure out what pairs to use.

    Option 1: In the case of hardware bipolar recordings with the ENS, EEG
    data is stored in the HDF5 file which contains the Odin electrode config
    data so we can use this.

    Option 2: For monopolar recordings, we can just read the pairs.json from
    localization.

    Parameters
    ----------
    subject_id : str
        Subject ID
    experiment : str
        Experiment type
    sessions: list
        List of sessions to use
    paths : FilePaths
        Object for storing important file paths
    localization : int
        Localization number
    montage : int
        Montage number

    Returns
    -------
    all_pairs : dict
        All pairs used in the experiment.

    Notes
    -----
    This should only be used for getting pairs when building a report. For
    config generation, use generate_pairs_from_electrode_config. To use
    get_pairs, you would need to determine an open loop experiment that the
    subject completed and use that experiment instead of the experiment whose
    config file is being generated.

    """
    # Use * for session so we don't have to assume session numbers start at 0
    subject,montage = extract_subject_montage(subject_id)
    reader = JsonIndexReader(osp.join(paths.root,'protocols','r1.json'))
    event_path = list(reader.aggregate_values(
        'task_events',subject=subject,montage=montage,experiment=experiment)
        )[0]
    beh_root = event_path.partition('behavioral')[0]

    eeg_dir = osp.join(beh_root,'ephys', 'current_processed', 'noreref', '*.h5')
    files = glob(eeg_dir)

    # Read HDF5 file to get pairs
    if len(files) > 0:
        filename = files[0]

        with h5py.File(filename, 'r') as hfile:
            config_str = hfile['/config_files/electrode_config'].value

        # This will create a temporary directory that is removed when the
        # program exists the scope of the 'with' statement
        with tempdir() as temp_path:
            config_path = osp.join(temp_path, 'electrode_config.csv')
            with open(config_path, 'wb') as f:
                f.write(config_str)

            paths.electrode_config_file = config_path

            # generate_pairs_from_electrode_config panics if the .bin file isn't
            # found, so we have to make sure it's there
            touch(config_path.replace('.csv', '.bin'))

            all_pairs = generate_pairs_from_electrode_config(subject_id,
                                                             experiment,
                                                             sessions,
                                                             paths)

    # No HDF5 file exists, meaning this was a monopolar recording... read
    # pairs.json instead
    else:
        all_pairs = load_pairs_from_json(subject_id,
                                         experiment,
                                         sessions=sessions,
                                         just_pairs=False,
                                         rootdir=paths.root)

    return all_pairs


def get_classifier_excluded_leads(subject, all_pairs, rootdir='/'):
    """ Identify channels to be excluded using the classifier_excluded_leads.txt file

    Parameters:
    -----------
    subject: str
        Subject identifier

    paths: FilePaths object including RHINO root directory

    Returns:
    --------
    excluded_contacts: List of contacts in the same format as what is returned by make_stim_params

    """
    classifier_excluded_leads_path = osp.join(
        rootdir, 'data', 'eeg', subject, 'tal', 'classifier_excluded_leads.txt')
    if not osp.exists(classifier_excluded_leads_path):
        raise RuntimeError(
            "No classifier_excluded_leads.txt file found for {}".format(subject))

    with open(classifier_excluded_leads_path) as f:
        file_contents = f.read()
        excluded_labels = file_contents.split('\n')

    excluded_labels = [label for label in excluded_labels if label != '']

    # Find all bipolar pairs where any of the excluded labels appear
    excluded_anodes = []
    excluded_cathodes = []
    for pair in all_pairs[subject]['pairs'].keys():
        excluded_label_mask = [(pair.find(excluded) != -1)
                               for excluded in excluded_labels]
        if any(excluded_label_mask):
            anode = pair.split('-')[0]
            excluded_anodes.append(anode)
            cathode = pair.split('-')[1]
            excluded_cathodes.append(cathode)

    # This may seem a bit odd, but it returns the labels in a format that is easy to use by other functions
    # in ramutils
    excluded_contacts = make_stim_params(subject, excluded_anodes, excluded_cathodes,
                                         target_amplitudes=[
                                             0.5] * len(excluded_labels),
                                         root=rootdir)
    return excluded_contacts


def generate_pairs_from_electrode_config(subject, experiment, session, paths):
    """Load and verify the validity of the Odin electrode configuration file.

    Parameters
    ----------
    subject : str
        Subject ID
    experiment: str
        Experiment
    paths: FilePaths
        Object containing common file paths used for building reports/configs

    Returns
    -------
    pairs_from_ec : dict
        Minimal pairs.json based on the electrode configuration

    Raises
    ------
    RuntimeError
        If the csv or bin file are not found

    """
    prefix, _ = os.path.splitext(paths.electrode_config_file)
    csv_filename = prefix + '.csv'
    bin_filename = prefix + '.bin'

    if not os.path.exists(csv_filename):
        raise RuntimeError("{} not found!".format(csv_filename))
    if not os.path.exists(bin_filename):
        raise RuntimeError("{} not found!".format(bin_filename))

    # Create SeriesTransformation object to determine if this is monopolar,
    # mixed-mode, or bipolar
    # FIXME: load excluded pairs
    xform = SeriesTransformation.create(csv_filename, paths.pairs)

    # Odin electrode configuration
    ec = xform.elec_conf

    # This will mimic pairs.json (but only with labels).
    pairs_dict = OrderedDict()

    # FIXME: move the following logic into bptools
    # Hardware bipolar mode
    pairs_from_ec = {}
    if not xform.monopolar_possible():
        contacts = ec.contacts_as_recarray()

        for ch in ec.sense_channels:
            anode, cathode = ch.contact, ch.ref
            aname = bytes_to_str(
                contacts[contacts.jack_box_num == anode].contact_name[0])
            cname = bytes_to_str(
                contacts[contacts.jack_box_num == cathode].contact_name[0])
            name = '{}-{}'.format(aname, cname)
            pairs_dict[name] = {
                'channel_1': anode,
                'channel_2': cathode
            }

        # Note this is different from neurorad pipeline pairs.json because
        # the electrode configuration trumps it
        pairs_from_ec = {subject: {'pairs': pairs_dict}}

    # For monopolar, fall back to pairs.json
    else:
        pairs_from_ec = load_pairs_from_json(subject,
                                             experiment,
                                             sessions=session,
                                             just_pairs=False,
                                             rootdir=paths.root)

    return pairs_from_ec


<<<<<<< HEAD
def extract_rejected_pairs(subject, used_classifiers, ec_pairs, used_pair_mask):
    for classifier in used_classifiers:
        used_pair_mask &= compare_recorded_with_all_pairs(ec_pairs,
                                                          classifier.pairs)
    rejected_pairs = generate_pairs_for_classifier(ec_pairs, {})[
        ~used_pair_mask]
    rejected_pairs_as_stim_params = make_stim_params(
        subject, rejected_pairs.label0.astype(str),
        rejected_pairs.label1.astype(str),
        target_amplitudes=[0]*len(rejected_pairs))
    rejected_pairs = reduce_pairs(ec_pairs,
                                  rejected_pairs_as_stim_params,
                                  return_excluded=True)
    return rejected_pairs
=======
def get_distances(pairs):
    """Get distances as an adjacency matrix.

    Parameters
    ----------
    pairs : pd.DataFrame
        A DataFrame describing a set of bipolar pairs

    Returns
    -------
    distmat : np.ndarray
        Adjacency matrix using exp(-distance / 120).

    """
    # positions matrix shaped as N_channels x 3
    pos = np.array([
        [row["ind.{}".format(c)] for c in ("x", "y", "z")]
        for _, row in pairs.sort_values(by=['contact_1', 'contact_2']).iterrows()
    ])

    distmat = np.empty((len(pos), len(pos)))

    for i, d1 in enumerate(pos):
        for j, d2 in enumerate(pos):
            if i <= j:
                distmat[i, j] = np.linalg.norm(d1 - d2, axis=0)
                distmat[j, i] = np.linalg.norm(d1 - d2, axis=0)

    distmat = 1 / np.exp(distmat / 120.)
    return distmat
>>>>>>> 911233e5
<|MERGE_RESOLUTION|>--- conflicted
+++ resolved
@@ -697,7 +697,37 @@
     return pairs_from_ec
 
 
-<<<<<<< HEAD
+def get_distances(pairs):
+    """Get distances as an adjacency matrix.
+
+    Parameters
+    ----------
+    pairs : pd.DataFrame
+        A DataFrame describing a set of bipolar pairs
+
+    Returns
+    -------
+    distmat : np.ndarray
+        Adjacency matrix using exp(-distance / 120).
+
+    """
+    # positions matrix shaped as N_channels x 3
+    pos = np.array([
+        [row["ind.{}".format(c)] for c in ("x", "y", "z")]
+        for _, row in pairs.sort_values(by=['contact_1', 'contact_2']).iterrows()
+    ])
+
+    distmat = np.empty((len(pos), len(pos)))
+
+    for i, d1 in enumerate(pos):
+        for j, d2 in enumerate(pos):
+            if i <= j:
+                distmat[i, j] = np.linalg.norm(d1 - d2, axis=0)
+                distmat[j, i] = np.linalg.norm(d1 - d2, axis=0)
+
+    distmat = 1 / np.exp(distmat / 120.)
+    return distmat
+
 def extract_rejected_pairs(subject, used_classifiers, ec_pairs, used_pair_mask):
     for classifier in used_classifiers:
         used_pair_mask &= compare_recorded_with_all_pairs(ec_pairs,
@@ -711,36 +741,4 @@
     rejected_pairs = reduce_pairs(ec_pairs,
                                   rejected_pairs_as_stim_params,
                                   return_excluded=True)
-    return rejected_pairs
-=======
-def get_distances(pairs):
-    """Get distances as an adjacency matrix.
-
-    Parameters
-    ----------
-    pairs : pd.DataFrame
-        A DataFrame describing a set of bipolar pairs
-
-    Returns
-    -------
-    distmat : np.ndarray
-        Adjacency matrix using exp(-distance / 120).
-
-    """
-    # positions matrix shaped as N_channels x 3
-    pos = np.array([
-        [row["ind.{}".format(c)] for c in ("x", "y", "z")]
-        for _, row in pairs.sort_values(by=['contact_1', 'contact_2']).iterrows()
-    ])
-
-    distmat = np.empty((len(pos), len(pos)))
-
-    for i, d1 in enumerate(pos):
-        for j, d2 in enumerate(pos):
-            if i <= j:
-                distmat[i, j] = np.linalg.norm(d1 - d2, axis=0)
-                distmat[j, i] = np.linalg.norm(d1 - d2, axis=0)
-
-    distmat = 1 / np.exp(distmat / 120.)
-    return distmat
->>>>>>> 911233e5
+    return rejected_pairs