import os

try:
    from urllib.parse import urlparse
except ImportError:
    from urlparse import urlparse

import h5py
import numpy as np
from ptsa.data.readers import JsonIndexReader
from traitschema import Schema

from ._wrapper import task
from ramutils.utils import is_stim_experiment as is_stim_experiment_core


__all__ = [
    'read_index',
    'is_stim_experiment'
]


@task()
def read_index(mount_point='/'):
    """Reads the JSON index reader.

    :param str mount_point: Root directory to search for.
    :returns: JsonIndexReader

    """
    path = os.path.join(mount_point, 'protocols', 'r1.json')
    return JsonIndexReader(path)


@task(cache=False)
<<<<<<< HEAD
def is_stim_experiment(experiment):
    is_stim = is_stim_experiment_core(experiment)
    return is_stim
=======
def store_results(data, url):
    """Put computed data into storage.

    Parameters
    ----------
    data
        Data to store. Valid types include :class:`traitschema.Schema` instances
        and Numpy arrays.
    url : str
        URI spec or file path for storing data.

    Notes
    -----
    The ``url`` parameter is intended to accept generic URIs for the future
    ability to store to other backends, meaning that the scheme component (the
    piece before ``://``) indicates how and where to store the data. By default,
    if ``url`` looks like a path, this function will assume it is just writing
    to disk. In other words, ``/tmp/output`` is equivalent to
    ``file:///tmp/output``.

    """
    url = urlparse(url)
    if url.scheme in ['file', '']:
        assert url.path.endswith('.h5'), "data must be saved as HDF5 files"
        if isinstance(data, Schema):
            data.to_hdf(url.path)
        elif isinstance(data, np.ndarray):
            print(url.path)
            with h5py.File(url.path, 'w') as hfile:
                hfile['/data'] = data
        else:
            raise NotImplementedError("Data must be a numpy array or a Schema instance")
    else:
        raise NotImplementedError("Only file storage is implemented.")
>>>>>>> fdca3295
<|MERGE_RESOLUTION|>--- conflicted
+++ resolved
@@ -33,11 +33,11 @@
 
 
 @task(cache=False)
-<<<<<<< HEAD
 def is_stim_experiment(experiment):
     is_stim = is_stim_experiment_core(experiment)
     return is_stim
-=======
+
+
 def store_results(data, url):
     """Put computed data into storage.
 
@@ -71,5 +71,4 @@
         else:
             raise NotImplementedError("Data must be a numpy array or a Schema instance")
     else:
-        raise NotImplementedError("Only file storage is implemented.")
->>>>>>> fdca3295
+        raise NotImplementedError("Only file storage is implemented.")