import os
import pandas as pd

try:
    from urllib.parse import urlparse
except ImportError:
    from urlparse import urlparse

from ptsa.data.readers import JsonIndexReader
from ramutils.io import load_results, store_results
from ramutils.utils import get_session_str

from ._wrapper import task
from ramutils.reports.summary import *
from ramutils.hmm import save_foresplot, save_traceplot
from ramutils.utils import is_stim_experiment as is_stim_experiment_core
from ramutils.utils import get_completed_sessions
from ramutils.log import get_logger

logger = get_logger()


__all__ = [
    'read_index',
    'is_stim_experiment',
    'save_all_output',
    'load_existing_results'
]


@task()
def read_index(mount_point='/'):
    """Reads the JSON index reader.

    :param str mount_point: Root directory to search for.
    :returns: JsonIndexReader

    """
    path = os.path.join(mount_point, 'protocols', 'r1.json')
    return JsonIndexReader(path)


@task(cache=False)
def is_stim_experiment(experiment):
    is_stim = is_stim_experiment_core(experiment)
    return is_stim


@task(cache=False)
def save_all_output(subject, experiment, session_summaries, math_summaries,
<<<<<<< HEAD
                    target_selection_table, classifier_evaluation_results,
                    retrained_classifier, save_location):
=======
                    classifier_evaluation_results, save_location,
                    target_selection_table=None, behavioral_results=None):

    result_files = {}
>>>>>>> 97878cc0

    base_output_format = os.path.join(save_location,
                                      "{subject}_{experiment}_{session}_{"
                                      "data_type}.{file_type}")

    session_str = '_'.join([str(summary.session_number) for summary in
                            session_summaries])

    if (target_selection_table is not None) and \
            (len(target_selection_table) > 0):
        target_selection_table.to_csv(
            base_output_format.format(subject=subject,
                                      experiment=experiment,
                                      session=session_str,
                                      data_type='target_selection_table',
                                      file_type='csv'))

    for session_summary in session_summaries:
        session = session_summary.session_number
        store_results(session_summary, base_output_format.format(
            subject=subject, experiment=experiment, session=session,
            data_type='session_summary', file_type='h5'))

    for math_summary in math_summaries:
        session = math_summary.session_number
        store_results(math_summary, base_output_format.format(
            subject=subject, experiment=experiment, session=session,
            data_type='math_summary', file_type='h5'))

    for classifier_summary in classifier_evaluation_results:
        sessions = classifier_summary.sessions
        session_str = get_session_str(sessions)
        store_results(classifier_summary, base_output_format.format(
            subject=subject, experiment=experiment, session=session_str,
            data_type='classifier_' + classifier_summary.tag,
            file_type='h5'))

<<<<<<< HEAD
    if retrained_classifier is not None:
        retrained_classifier.save(base_output_format.format(
            subject=subject, experiment=experiment, session=session_str,
            data_type="retrained_classifier", file_type="zip"), overwrite=True)

    return True
=======
    # Save plots from hmm models and return file paths in a dict
    if behavioral_results is not None:
        for name, trace in behavioral_results.items():
            forestplot_path = base_output_format.format(subject=subject,
                                                        experiment=experiment,
                                                        session=session_str,
                                                        data_type=(name +
                                                                   '_foresplot'),
                                                        file_type='png')
            save_foresplot(trace, forestplot_path)
            traceplot_path = base_output_format.format(subject=subject,
                                                       experiment=experiment,
                                                       session=session_str,
                                                       data_type=(name +
                                                                  '_traceplot'),
                                                       file_type='png')
            save_traceplot(trace, traceplot_path)
            result_files[name] = forestplot_path

    return result_files
>>>>>>> 97878cc0


@task(cache=False)
def load_existing_results(subject, experiment, sessions, stim_report, db_loc,
                          rootdir='/'):
    # Repetition ratio dictionary optional
    # Cases: PS, stim, non-stim
    subject_experiment = "_".join([subject, experiment])
    base_output_format = os.path.join(db_loc, subject_experiment +
                                      "_{session}_{data_type}.{file_type}")

    if sessions is None:
        sessions = get_completed_sessions(subject, experiment, rootdir=rootdir)

    session_str = get_session_str(sessions)
    target_selection_table = None
    hmm_results = {}
    try:
        if stim_report is False:
            target_selection_table = pd.read_csv(
                base_output_format.format(session=session_str,
                                          data_type='target_selection_table',
                                          file_type='csv'))
            encoding_classifier_summary = ClassifierSummary.from_hdf(
                base_output_format.format(session=session_str,
                                          data_type='classifier_Encoding',
                                          file_type='h5'))
            joint_classifier_summary = ClassifierSummary.from_hdf(
                base_output_format.format(session=session_str,
                                          data_type='classifier_Joint',
                                          file_type='h5'))
            classifier_evaluation_results = [encoding_classifier_summary,
                                             joint_classifier_summary]
            session_summaries, math_summaries = [], []
            for session in sessions:
                math_summary = MathSummary.from_hdf(
                    base_output_format.format(session=str(session),
                                              data_type='math_summary',
                                              file_type='h5')
                )
                math_summaries.append(math_summary)
                if experiment == 'catFR1':
                    summary = CatFRSessionSummary
                elif experiment == 'FR1':
                    summary = FRSessionSummary

                session_summary = summary.from_hdf(
                    base_output_format.format(session=str(session),
                                              data_type='session_summary',
                                              file_type='h5'))
                session_summaries.append(session_summary)

        elif stim_report and 'PS' not in experiment:
            classifier_evaluation_results, math_summaries, session_summaries = [], [], []
            for session in sessions:
                classifier_summary = ClassifierSummary.from_hdf(
                    base_output_format.format(session=str(session),
                                              data_type='classifier_session_' + str(session),
                                              file_type='h5'))
                classifier_evaluation_results.append(classifier_summary)

                math_summary = MathSummary.from_hdf(
                    base_output_format.format(session=str(session),
                                              data_type='math_summary',
                                              file_type='h5'))
                math_summaries.append(math_summary)

                session_summary = FRStimSessionSummary.from_hdf(
                    base_output_format.format(session=str(session),
                                              data_type='session_summary',
                                              file_type='h5'))
                session_summaries.append(session_summary)

                # Check if behavioral model results are saved
                if 'FR5' in experiment:
                    for name in ['list', 'stim_item', 'post_stim_item']:
                        forestplot_path = base_output_format.format(
                            subject=subject,
                            experiment=experiment,
                            session=str(session),
                            data_type=(name +'_foresplot'),
                            file_type='png')
                        assert os.path.exists(forestplot_path)

                        traceplot_path = base_output_format.format(
                            subject=subject,
                            experiment=experiment,
                            session=str(session),
                            data_type=(name + '_traceplot'),
                            file_type='png')
                        assert os.path.exists(traceplot_path)

                        hmm_results[name] = forestplot_path

        else:
            return None, None, None, None, None

    except (IOError, OSError, AssertionError):
        logger.warning('Not all underlying data could be found for the '
                       'requested report, building from scratch instead.')
        return None, None, None, None, None

    return target_selection_table, classifier_evaluation_results, \
           session_summaries, math_summaries, hmm_results
<|MERGE_RESOLUTION|>--- conflicted
+++ resolved
@@ -48,15 +48,11 @@
 
 @task(cache=False)
 def save_all_output(subject, experiment, session_summaries, math_summaries,
-<<<<<<< HEAD
-                    target_selection_table, classifier_evaluation_results,
-                    retrained_classifier, save_location):
-=======
                     classifier_evaluation_results, save_location,
-                    target_selection_table=None, behavioral_results=None):
+                    retrained_classifier=None, target_selection_table=None,
+                    behavioral_results=None):
 
     result_files = {}
->>>>>>> 97878cc0
 
     base_output_format = os.path.join(save_location,
                                       "{subject}_{experiment}_{session}_{"
@@ -94,14 +90,11 @@
             data_type='classifier_' + classifier_summary.tag,
             file_type='h5'))
 
-<<<<<<< HEAD
     if retrained_classifier is not None:
         retrained_classifier.save(base_output_format.format(
-            subject=subject, experiment=experiment, session=session_str,
+            subject=subject, experiment=experiment, session='all',
             data_type="retrained_classifier", file_type="zip"), overwrite=True)
 
-    return True
-=======
     # Save plots from hmm models and return file paths in a dict
     if behavioral_results is not None:
         for name, trace in behavioral_results.items():
@@ -122,7 +115,6 @@
             result_files[name] = forestplot_path
 
     return result_files
->>>>>>> 97878cc0
 
 
 @task(cache=False)
