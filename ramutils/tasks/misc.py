--- conflicted
+++ resolved
@@ -109,14 +109,11 @@
     session_str = '_'.join([str(summary.session_number) for summary in
                             session_summaries])
 
-<<<<<<< HEAD
     # Agg reports could have hundreds of sessions, so do not save them
     # as part of the file name
     if agg_report:
         session_str = ""
-=======
-    # FIXME: If there is a very long session string, do not save that
->>>>>>> 9f3dcc3e
+
 
     if (target_selection_table is not None) and \
             (len(target_selection_table) > 0):
