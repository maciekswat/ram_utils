"""Tasks related to summarizing an experiment. Used primarily in reporting
results.

"""

import numpy as np
import pandas as pd

from ._wrapper import task
from ramutils.events import validate_single_experiment, select_math_events, \
    extract_experiment_from_events, extract_sessions, select_session_events, \
    select_stim_table_events, extract_stim_information, \
    select_encoding_events, extract_event_metadata, dataframe_to_recarray, \
    get_encoding_mask
from ramutils.exc import *
from ramutils.log import get_logger
from ramutils.reports.summary import *

logger = get_logger()

__all__ = [
    'summarize_nonstim_sessions',
    'summarize_math',
    'summarize_stim_sessions',
    'summarize_ps_sessions',
]


@task()
def summarize_math(events, joint=False):
    """ Generate a summary math event summary of a single experiment session

    Parameters
    ----------
    events: np.recarray
        Events from single experiment session
    joint: Bool
        Indicates if the given events are part of a joint event, and therefore
        multiple experiments should be allowed

    Returns
    -------
    summary: list
        List of MathSummary objects

    """
    if not joint:
        validate_single_experiment(events)

    math_events = select_math_events(events)
    if len(math_events) == 0:
        raise RuntimeError("No math events found when trying to summarize math "
                           "distractor period")

    sessions = extract_sessions(math_events)
    summaries = []
    for session in sessions:
        summary = MathSummary()
        summary.populate(math_events[math_events.session == session])
        summaries.append(summary)

    return summaries


@task()
def summarize_nonstim_sessions(all_events, task_events,
                               bipolar_pairs, excluded_pairs,
                               normalized_powers, joint=False,
                               repetition_ratio_dict={}):
    """ Generate a summary by unique session/experiment

    Parameters
    ----------
    all_events: np.recarray
        Full set of events
    task_events : np.recarray
        Event subset used for classifier training
    joint: Bool
        Indicator for if a joint report is being created. This will disable
        checks for single-experiment events
    repetition_ratio_dict: Dict
        Mapping between subject ID and repetition ratio data

    Returns
    -------
    summary : list
        List of SessionSummary objects for the proper experiment type.

    Raises
    ------
    TooManyExperimentsError
        If the events span more than one session.

    Notes
    -----
    The experiment type is inferred from the events.

    """

    if not joint:
        validate_single_experiment(task_events)

    # Since this takes 'cleaned' task events, we know the session numbers
    # have been made unique if cross-experiment events are given
    sessions = extract_sessions(task_events)

    summaries = []
    for session in sessions:
        session_task_events = task_events[task_events.session == session]
        session_all_events = all_events[all_events.session == session]
        session_powers = normalized_powers[(task_events.session == session)]
        experiment = extract_experiment_from_events(session_task_events)[0]

        if experiment in ['FR1']:
            summary = FRSessionSummary()
            summary.populate(session_task_events,
                             bipolar_pairs,
                             excluded_pairs,
                             session_powers,
                             raw_events=session_all_events)
        elif experiment in ['catFR1']:
            summary = CatFRSessionSummary()
            summary.populate(session_task_events,
                             bipolar_pairs,
                             excluded_pairs,
                             session_powers,
                             raw_events=session_all_events,
                             repetition_ratio_dict=repetition_ratio_dict)
        else:
            raise UnsupportedExperimentError("Unsupported experiment: {}".format(experiment))

        summaries.append(summary)

    return summaries


@task()
<<<<<<< HEAD
def summarize_stim_sessions(all_events, task_events, stim_params, pairs_data,
                            encoding_classifier_summaries=None,
                            post_stim_predicted_probs=None,
                            trigger_output=None,
                            post_stim_trigger_output=None):
=======
def summarize_stim_sessions(all_events, task_events, stim_params,
                            bipolar_pairs, excluded_pairs, normalized_powers,
                            encoding_classifier_summaries,
                            post_stim_predicted_probs,
                            pairs_data):
>>>>>>> 12ae56e2
    """ Construct stim session summaries """
    sessions = extract_sessions(task_events)
    stim_table_events = select_stim_table_events(stim_params)
    location_data = pairs_data[['label', 'location']]
    location_data = location_data.dropna()

    stim_session_summaries = []
    for i, session in enumerate(sessions):
        session_powers = normalized_powers[(task_events.session == session)]
        all_session_events = select_session_events(all_events, session)
        all_session_stim_events = select_session_events(stim_table_events, session)
        all_session_task_events = select_session_events(task_events, session)
        encoding_mask = get_encoding_mask(all_session_task_events)
        all_session_task_events = select_encoding_events(all_session_task_events)

        stim_item_mask, post_stim_item_mask, stim_param_df = \
            extract_stim_information(all_session_stim_events,
                                     all_session_task_events)

        # PS5 sessions do not have classifier summaries, but use the raw
        # power value output for making the stim decision
        if encoding_classifier_summaries is not None:
            predicted_probabilities = encoding_classifier_summaries[i].predicted_probabilities
            thresh = 0.5
        else:
            # We don't want retrieval powers for the triggering electrode
            predicted_probabilities = trigger_output[encoding_mask]
            event_based_avg = []
            for j in range(len(predicted_probabilities)):
                powers_so_far = predicted_probabilities[:j]
                event_based_avg.append(np.mean(powers_so_far))
            thresh = event_based_avg

        subject, experiment, session = extract_event_metadata(
            all_session_task_events)
        stim_df = pd.DataFrame(columns=['subject', 'experiment', 'session',
                                        'list', 'mstime', 'item_name', 'type',
                                        'serialpos', 'phase', 'is_stim_item',
                                        'is_stim_list', 'is_post_stim_item',
                                        'recalled', 'thresh',
                                        'classifier_output'])
        expected_dtypes = [('serialpos', '<i8'),
                           ('session', '<i8'),
                           ('subject', '<U256'),
                           ('experiment', '<U256'),
                           ('mstime', '<i8'),
                           ('type', '<U256'),
                           ('recalled', '<i8'),
                           ('list', '<i8'),
                           ('is_stim_list', '<i8'),
                           ('phase', '<U256'),
                           ('item_name', '<U256'),
                           ('is_stim_item', '<i8'),
                           ('is_post_stim_item', '<i8'),
                           ('thresh', 'f'),
                           ('classifier_output', 'f'),
                           ('location', '<U256'),
                           ('amplitude', '<U256'),
                           ('pulse_freq', '<U256'),
                           ('stim_duration', '<U256'),
                           ('stimAnodeTag', '<U256'),
                           ('stimCathodeTag', '<U256')]

        stim_df['session'] = all_session_task_events.session
        stim_df['list'] = all_session_task_events.list
        stim_df['mstime'] = all_session_task_events.mstime
        stim_df['type'] = all_session_task_events.type
        stim_df['item_name'] = all_session_task_events.item_name
        stim_df['serialpos'] = all_session_task_events.serialpos
        stim_df['phase'] = all_session_task_events.phase
        stim_df['is_stim_item'] = stim_item_mask
        stim_df['is_post_stim_item'] = post_stim_item_mask
        stim_df['is_stim_list'] = all_session_task_events.stim_list
        stim_df['recalled'] = all_session_task_events.recalled
        stim_df['thresh'] = thresh
        stim_df['classifier_output'] = predicted_probabilities
        stim_df['subject'] = subject
        stim_df['experiment'] = experiment

        # Add in the stim params
        stim_df = stim_df.merge(stim_param_df, on=['session', 'list',
                                                   'item_name'], how='left')

        # Add region from pairs_data. TODO: This won't scale to multi-site stim
        stim_df['label'] = (stim_df['stimAnodeTag'] + "-" +
                            stim_df['stimCathodeTag'])
        stim_df = stim_df.merge(location_data, how='left', on=['label'])
        del stim_df['label']

        # TODO: Add some sort of data quality check here potentially. Do the
        # observed stim items match what we expect from classifier output?

        if experiment in ['FR5', 'catFR5']:
            stim_events = dataframe_to_recarray(stim_df, expected_dtypes)
            stim_session_summary = FRStimSessionSummary()
            stim_session_summary.populate(
                stim_events, bipolar_pairs, excluded_pairs, session_powers,
                raw_events=all_session_events,
                post_stim_prob_recall=post_stim_predicted_probs[i])

        elif experiment in ["PS5_FR", "PS5_catFR"]:
            stim_events = dataframe_to_recarray(stim_df, expected_dtypes)
            stim_session_summary = FRStimSessionSummary()
            stim_session_summary.populate(
                stim_events, raw_events=all_session_events,
                post_stim_prob_recall=post_stim_trigger_output)
        else:
            raise UnsupportedExperimentError('Only FR5/PS5_FR5 and '
                                             'catFR5/PS5_catFR5 currently '
                                             'implemented')

        stim_session_summaries.append(stim_session_summary)

    return stim_session_summaries


@task()
def summarize_ps_sessions(ps_events, bipolar_pairs, excluded_pairs):
    """ Task for generating summaries of PS session

    Parameters
    ----------
    ps_events: np.recarray
    bipolar_pairs: dict
    excluded_pairs: dict

    """
    session_summaries = []
    sessions = extract_sessions(ps_events)
    for session in sessions:
        session_events = select_session_events(ps_events, session)
        summary = PSSessionSummary()
        summary.populate(session_events, bipolar_pairs, excluded_pairs, None)
        session_summaries.append(summary)

    return session_summaries
<|MERGE_RESOLUTION|>--- conflicted
+++ resolved
@@ -135,19 +135,13 @@
 
 
 @task()
-<<<<<<< HEAD
 def summarize_stim_sessions(all_events, task_events, stim_params, pairs_data,
+                            bipolar_pairs, excluded_pairs,
+                            normalized_powers,
                             encoding_classifier_summaries=None,
                             post_stim_predicted_probs=None,
                             trigger_output=None,
                             post_stim_trigger_output=None):
-=======
-def summarize_stim_sessions(all_events, task_events, stim_params,
-                            bipolar_pairs, excluded_pairs, normalized_powers,
-                            encoding_classifier_summaries,
-                            post_stim_predicted_probs,
-                            pairs_data):
->>>>>>> 12ae56e2
     """ Construct stim session summaries """
     sessions = extract_sessions(task_events)
     stim_table_events = select_stim_table_events(stim_params)
@@ -252,7 +246,8 @@
             stim_events = dataframe_to_recarray(stim_df, expected_dtypes)
             stim_session_summary = FRStimSessionSummary()
             stim_session_summary.populate(
-                stim_events, raw_events=all_session_events,
+                stim_events, bipolar_pairs,
+                excluded_pairs, trigger_output, raw_events=all_session_events,
                 post_stim_prob_recall=post_stim_trigger_output)
         else:
             raise UnsupportedExperimentError('Only FR5/PS5_FR5 and '
