--- conflicted
+++ resolved
@@ -20,13 +20,9 @@
 from ramutils.parameters import ExperimentParameters
 from ramutils.powers import save_power_plot, save_eeg_by_channel_plot
 from ramutils.utils import encode_file
-<<<<<<< HEAD
-from ramutils.montage import generate_pairs_for_classifier,get_used_pair_mask
-=======
-from ramutils.montage import generate_pairs_for_classifier, get_distances
+from ramutils.montage import (generate_pairs_for_classifier, get_distances,
+                              get_used_pair_mask)
 from ramutils.thetamod import tmi
->>>>>>> 911233e5
-
 from traitschema import Schema
 from traits.api import Array, ArrayOrNone, Float, Unicode, Bool, Bytes, CArray
 
