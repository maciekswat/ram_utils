"""Pipeline for creating reports."""
from collections import namedtuple

import pandas as pd

<<<<<<< HEAD
=======
from ramutils.tasks import *
from ramutils.utils import extract_experiment_series
>>>>>>> 911233e5
from ramutils.events import dataframe_to_recarray
from ramutils.tasks import *
from ramutils.utils import extract_experiment_series
from ramutils.stim_artifact import get_tstats
from .hooks import PipelineCallback

ReportData = namedtuple('ReportData', 'session_summaries, math_summaries, '
                                      'target_selection_table, classifier_evaluation_results,'
                                      'trained_classifier, repetition_ratio_dict, '
                                      'retrained_classifier, behavioral_results')


def make_report(subject, experiment, paths, joint_report=False,
                retrain=False, stim_params=None, exp_params=None,
                sessions=None, vispath=None, rerun=False,
                trigger_electrode=None, use_classifier_excluded_leads=False,
                pipeline_name="report"):
    """ Constructs a report and saves out all the necessary data to re-construct the report

    This pipeline should be used for generating single session reports for both record-only and
    stimulation sessions. However, the current pipeline also support combining sessions of record-only
    experiments into a single report. In the future, this capability may be moved to
    `ramutils.pipelines.aggregated_report.make_aggregated_report` since that is a more natural location

    Parameters
    ----------
    subject : str
        Subject ID
    experiment : str
        Experiment to generate report for
    paths : FilePaths
    joint_report: Bool
        If True, catFR/FR sessions will be combined in the report
    retrain: Bool
        If True, retrain classifier rather than trying to load from disk
    stim_params : List[StimParameters]
        Stimulation parameters (empty list for non-stim experiments).
    exp_params : ExperimentParameters
        When given, overrides the inferred default parameters to use for an
        experiment.
    sessions : list or None
        For reports that span sessions, sessions to read data from.
        When not given, all available sessions are used for reports.
    vispath : str
        Filename for task graph visualization.
    rerun: bool
        If True, do not attempt to load data from long-term storage. If any
        necessary data is not found, everything will be rerun
    trigger_electrode: str
        The label for the bipolar pair to be used for triggering stimulation
        in PS5
    use_classifier_excluded_leads: bool
        Use contents of classifier_excluded_leads.txt to exclude channels from
        classifier training
    pipeline_name : str
        Name to use for status updates.

    Returns
    -------
    report_path : str
        Path to generated report.

    Notes
    -----
    Eventually this will return an object that summarizes all output of the
    report rather than the report itself.

    """
    # Lower case 'c' is expected for reading events. The reader should probably
    # just be case insensitive
    if 'Cat' in experiment:
        experiment = experiment.replace('Cat', 'cat')

    ec_pairs = get_pairs(subject, experiment, sessions, paths)

    if use_classifier_excluded_leads:
        classifier_excluded_leads = get_classifier_excluded_leads(
            subject, ec_pairs, paths.root).compute()
        if stim_params is None:
            stim_params = []
        stim_params.extend(classifier_excluded_leads)
    excluded_pairs = reduce_pairs(ec_pairs, stim_params, return_excluded=True)

    # PS4 is such a special beast, that we just return its own sub-pipeline
    # in order to simplify the branching logic for generating all other reports
    if "PS4" in experiment:
        return generate_ps4_report(subject, experiment, sessions, ec_pairs,
                                   excluded_pairs, paths)

    kwargs = exp_params.to_dict()

    stim_report = is_stim_experiment(experiment).compute()

    if not rerun:
        print('Loading results from %s' % paths.data_db)
        pre_built_results = load_existing_results(subject, experiment, sessions, stim_report,
                                                  paths.data_db,
                                                  joint_report,
                                                  rootdir=paths.root).compute()

        # Check if only None values were returned. Processing will continue
        # undeterred
        if all([val is None for val in [pre_built_results['target_selection_table'],
                                        pre_built_results['classifier_evaluation_results'],
                                        pre_built_results['session_summaries'],
                                        pre_built_results['math_summaries']]]):
            pass
        else:
            report = build_static_report(subject,
                                         experiment,
                                         pre_built_results['session_summaries'],
                                         pre_built_results['math_summaries'],
                                         pre_built_results['target_selection_table'],
                                         pre_built_results['classifier_evaluation_results'],
                                         paths.dest,
                                         hmm_results=pre_built_results['hmm_results'])
            return report.compute()

    final_pairs = generate_pairs_for_classifier(ec_pairs, excluded_pairs)
    used_pair_mask = get_used_pair_mask(ec_pairs, excluded_pairs)
    pairs_metadata_table = generate_montage_metadata_table(subject,
                                                           experiment,
                                                           sessions,
                                                           ec_pairs,
                                                           root=paths.root).compute()

    # all_events are used for producing math summaries. Task events are only
    # used by the stim reports. Non-stim reports create a different set of
    # events. Stim params are used in building the stim session
    # summaries. PS experiments do not have an all_events.json file,
    # which is what these subsets are built from, so PS has it's own
    # build_*_data function
    all_events, task_events, stim_data = build_test_data(subject,
                                                         experiment,
                                                         paths,
                                                         joint_report,
                                                         sessions=sessions,
                                                         **kwargs).compute()

    if not stim_report:
        data = generate_data_for_nonstim_report(subject, experiment, sessions,
                                                joint_report, paths, ec_pairs,
                                                used_pair_mask, excluded_pairs,
                                                final_pairs, pairs_metadata_table,
                                                all_events,
                                                **kwargs)
    elif experiment.find("PS5") != -1:
        data = generate_data_for_ps5_report(subject, experiment, joint_report,
                                            pairs_metadata_table,
                                            trigger_electrode, ec_pairs,
                                            excluded_pairs, all_events,
                                            task_events, stim_data, paths,
                                            **kwargs)
    elif "LocationSearch" in experiment:
        data = generate_data_for_location_search_report(
            subject, experiment, pairs_metadata_table, excluded_pairs,
            all_events, paths
        )

    else:
        data = generate_data_for_stim_report(subject, experiment, joint_report,
                                             retrain, paths, ec_pairs,
                                             excluded_pairs,
                                             used_pair_mask, final_pairs,
                                             pairs_metadata_table, all_events,
                                             task_events, stim_data,
                                             **kwargs)

    output = save_all_output(subject, experiment, data.session_summaries,
                             data.math_summaries, data.classifier_evaluation_results,
                             paths.data_db,
                             retrained_classifier=data.retrained_classifier,
                             target_selection_table=data.target_selection_table,
                             behavioral_results=data.behavioral_results).compute()

    report = build_static_report(subject, experiment, data.session_summaries,
                                 data.math_summaries, data.target_selection_table,
                                 data.classifier_evaluation_results,
                                 hmm_results=output, dest=paths.dest)

    if vispath is not None:
        report.visualize(filename=vispath)

    with PipelineCallback(pipeline_name):
        return report.compute()


def generate_ps4_report(subject, experiment, sessions, ec_pairs,
                        excluded_pairs, paths):
    """ PS4-specific report generation pipeline """
    ps_events = build_ps_data(subject, experiment, 'ps4_events',
                              sessions, paths.root)
    session_summaries = summarize_ps_sessions(
        ps_events, ec_pairs, excluded_pairs)

    # PS4 doesn't have most of the same data/requirements as other experiments,
    # but we want to still be able to call the same build_static_report function
    math_summaries = []
    classifier_evaluation_results = []
    target_selection_table = pd.DataFrame(columns=['type', 'contact0',
                                                   'contact1', 'label',
                                                   'hfa_p_value', 'hfa_tstat',
                                                   '110_p_value', '110_tstat',
                                                   'mni_x', 'mni_y', 'mni_z',
                                                   'controllability'])

    report = build_static_report(subject, experiment, session_summaries,
                                 math_summaries, target_selection_table,
                                 classifier_evaluation_results, paths.dest)
    return report.compute()


def generate_data_for_nonstim_report(subject, experiment, sessions,
                                     joint_report, paths, ec_pairs,
                                     used_pair_mask, excluded_pairs,
                                     final_pairs, pairs_metadata_table,
                                     all_events, **kwargs):
    """ Report generation sub-pipeline that is shared by all nonstim reports """
    repetition_ratio_dict = {}
    if joint_report or (experiment == 'catFR1'):
        repetition_ratio_dict = get_repetition_ratio_dict(paths)

    # This logic is very similar to what is done in config generation except
    # that events are not combined by default
    if not joint_report:
        kwargs['combine_events'] = False

    kwargs['encoding_only'] = False
    all_task_events = build_training_data(subject,
                                          experiment,
                                          paths,
                                          sessions=sessions,
                                          **kwargs)

    powers, final_task_events = compute_normalized_powers(
        all_task_events, bipolar_pairs=ec_pairs, **kwargs)

    reduced_powers = reduce_powers(powers, used_pair_mask,
                                   len(kwargs['freqs']))

    sample_weights = get_sample_weights(final_task_events, **kwargs)

    classifier = train_classifier(reduced_powers,
                                  final_task_events,
                                  sample_weights,
                                  kwargs['C'],
                                  kwargs['penalty_type'],
                                  kwargs['solver'])

    pairinfo = dataframe_to_recarray(pairs_metadata_table[['label',
                                                           'location',
                                                           'region']],
                                     [('label', 'S256'),
                                      ('location', 'S256'),
                                      ('region', 'S256')])[used_pair_mask.compute()]

    joint_classifier_summary = summarize_classifier(classifier,
                                                    reduced_powers,
                                                    final_task_events,
                                                    kwargs['n_perm'],
                                                    tag='Joint',
                                                    pairs=pairinfo,
                                                    **kwargs)
    # Serialize the classifier here
    trained_classifier = serialize_classifier(classifier,
                                              final_pairs,
                                              reduced_powers,
                                              final_task_events,
                                              sample_weights,
                                              joint_classifier_summary,
                                              subject)

    # Subset events, powers, etc to get encoding-only classifier summary
    kwargs['scheme'] = 'EQUAL'
    encoding_only_mask = get_word_event_mask(final_task_events, True)
    final_encoding_task_events = subset_events(final_task_events,
                                               encoding_only_mask)
    encoding_reduced_powers = subset_powers(reduced_powers, encoding_only_mask)

    encoding_sample_weights = get_sample_weights(final_encoding_task_events,
                                                 **kwargs)

    encoding_classifier = train_classifier(encoding_reduced_powers,
                                           final_encoding_task_events,
                                           encoding_sample_weights,
                                           kwargs['C'],
                                           kwargs['penalty_type'],
                                           kwargs['solver'])

    encoding_classifier_summary = summarize_classifier(
        encoding_classifier, encoding_reduced_powers,
        final_encoding_task_events, kwargs['n_perm'], pairs=pairinfo,
        tag='Encoding', **kwargs)

    target_selection_table = create_target_selection_table(
        pairs_metadata_table, powers, final_task_events, kwargs['freqs'],
        hfa_cutoff=kwargs['hfa_cutoff'], trigger_freq=kwargs['trigger_freq'],
        root=paths.root)

    session_summaries = summarize_nonstim_sessions(all_events,
                                                   final_task_events,
                                                   ec_pairs,
                                                   excluded_pairs,
                                                   powers,
                                                   joint=joint_report,
                                                   repetition_ratio_dict=repetition_ratio_dict)

    math_summaries = summarize_math(all_events, joint=joint_report)
    classifier_evaluation_results = [encoding_classifier_summary,
                                     joint_classifier_summary]

    data = ReportData(session_summaries, math_summaries, target_selection_table,
                      classifier_evaluation_results, trained_classifier, repetition_ratio_dict,
                      trained_classifier, None)

    return data


def generate_data_for_stim_report(subject, experiment, joint_report, retrain,
                                  paths, ec_pairs, excluded_pairs,
                                  used_pair_mask, final_pairs,
                                  pairs_metadata_table, all_events,
                                  task_events, stim_data, **kwargs):
    """ Report generation sub-pipeline shared by all stim reports """
    series_num = extract_experiment_series(experiment)
    # FR2 does not have STIM_OFF events, so until we can identify them more
    # easily, do not compute post stim powers for now
    if series_num != '2':
        # We need post stim period events/powers
        post_stim_mask = get_post_stim_events_mask(all_events)
        post_stim_events = subset_events(all_events, post_stim_mask)
        post_stim_powers, final_post_stim_events = compute_normalized_powers(
            post_stim_events, bipolar_pairs=ec_pairs, **kwargs)
        post_stim_eeg = load_post_stim_eeg(post_stim_events,
                                           bipolar_pairs=ec_pairs,
                                           **kwargs
                                           )
    else:
        final_post_stim_events = None
        post_stim_powers = None
        post_stim_eeg = None

    powers, final_task_events = compute_normalized_powers(
        task_events, bipolar_pairs=ec_pairs, **kwargs)

    pairinfo = dataframe_to_recarray(pairs_metadata_table[['label',
                                                           'location',
                                                           'region']],
                                     [(str('label'), 'U256'),
                                      (str('location'), 'U256'),
                                      (str('region'), 'U256')])

    used_classifiers = reload_used_classifiers(subject,
                                               experiment,
                                               final_task_events,
                                               paths.root).compute()

    # Retraining occurs on-demand or if any session-specific classifiers
    # failed to load.
    retrained_classifier = None
    if retrain or any([classifier is None for classifier in used_classifiers]):
        training_events = build_training_data(subject, experiment, paths,
                                              **kwargs)

        training_powers, final_training_events = compute_normalized_powers(
            training_events, bipolar_pairs=ec_pairs, **kwargs)

        training_reduced_powers = reduce_powers(training_powers,
                                                used_pair_mask,
                                                len(kwargs['freqs']))

        sample_weights = get_sample_weights(final_training_events, **kwargs)

        retrained_classifier = train_classifier(training_reduced_powers,
                                                final_training_events,
                                                sample_weights,
                                                kwargs['C'],
                                                kwargs['penalty_type'],
                                                kwargs['solver'])

        training_classifier_summaries = summarize_classifier(
            retrained_classifier, training_reduced_powers,
            final_training_events, kwargs['n_perm'],
            tag='Original Classifier', pairs=pairinfo,
            **kwargs)

        retrained_classifier = serialize_classifier(retrained_classifier,
                                                    final_pairs,
                                                    training_reduced_powers,
                                                    final_training_events,
                                                    sample_weights,
                                                    training_classifier_summaries,
                                                    subject)

    post_hoc_results = post_hoc_classifier_evaluation(final_task_events,
                                                      powers,
                                                      ec_pairs,
                                                      used_classifiers,
                                                      kwargs['n_perm'],
                                                      retrained_classifier,
                                                      use_retrained=retrain,
                                                      post_stim_events=final_post_stim_events,
                                                      post_stim_powers=post_stim_powers,
                                                      pairs=pairinfo,
                                                      **kwargs)
    excluded_pairs = extract_rejected_pairs(subject, used_classifiers, ec_pairs,
                                            used_pair_mask)

    pairs_metadata_table['stim_tstats'], pairs_metadata_table['stim_pvals'] = get_tstats(
        all_events[all_events['type'] == 'STIM_ON'], return_pvalues=True)

    session_summaries = summarize_stim_sessions(all_events, final_task_events,
                                                stim_data, pairs_metadata_table,
                                                ec_pairs, excluded_pairs,
                                                powers,
                                                post_hoc_results[
                                                    'encoding_classifier_summaries'],
                                                post_hoc_results[
                                                    'post_stim_predicted_probs'],
                                                post_stim_eeg=post_stim_eeg)

    math_summaries = summarize_math(all_events, joint=joint_report)

    # Note: This task modifies the session summaries by adding the result traces after the
    # models are fit. In general, it would be better to create the session summary objects
    # in summarize_stim_sessions and not modify them afterwards, but this task currently
    # needs the session summaries to exist in order to work
    behavioral_results = estimate_effects_of_stim(subject, experiment,
                                                  session_summaries)

    classifier_evaluation_results = post_hoc_results[
        'classifier_summaries']
    data = ReportData(session_summaries, math_summaries, None,
                      classifier_evaluation_results, None, None,
                      retrained_classifier, behavioral_results)

    return data


def generate_data_for_location_search_report(subject, experiment,
                                             pairs_metadata_table,
                                             excluded_pairs,
                                             all_events,
                                             paths):
    connectivity = get_resting_connectivity(
        subject, rootdir=paths.root
    )
    stim_events = all_events[all_events.type == 'STIM_ON']
    pre_psd, post_psd, emask, cmask = get_psd_data(
        stim_events, paths.root)

    session_summaries = summarize_location_search_sessions(stim_events,
                                                           pairs_metadata_table,
                                                           excluded_pairs,
                                                           connectivity,
                                                           pre_psd,
                                                           post_psd,
                                                           emask,
                                                           cmask
                                                           )
    return ReportData(session_summaries, *([None]*6))


def generate_data_for_ps5_report(subject, experiment, joint_report,
                                 pairs_metadata_table,
                                 trigger_electrode, ec_pairs, excluded_pairs,
                                 all_events, task_events, stim_data, paths,
                                 **kwargs):
    """
        Report generating sub-pipeline for PS5. This is an odd mix
        of the non-stim report and the stim report sub-pipelines
    """
    trigger_electrode_mask = get_trigger_electrode_mask(pairs_metadata_table,
                                                        trigger_electrode)
    trigger_frequency_mask = get_trigger_frequency_mask(kwargs['trigger_freq'],
                                                        kwargs['freqs'])

    # Calculate post stim and encoding powers similar to stim report, but with
    # just the one electrode/frequency
    post_stim_mask = get_post_stim_events_mask(all_events)
    post_stim_events = subset_events(all_events, post_stim_mask)
    post_stim_powers, final_post_stim_events = compute_normalized_powers(
        post_stim_events, bipolar_pairs=ec_pairs, **kwargs)
    post_stim_reduced_powers = reduce_powers(post_stim_powers,
                                             trigger_electrode_mask,
                                             len(kwargs['freqs']),
                                             frequency_mask=trigger_frequency_mask)

    powers, final_task_events = compute_normalized_powers(
        task_events, bipolar_pairs=ec_pairs, **kwargs).compute()
    reduced_powers = reduce_powers(powers, trigger_electrode_mask,
                                   len(kwargs['freqs']),
                                   frequency_mask=trigger_frequency_mask)

    session_summaries = summarize_stim_sessions(all_events, task_events,
                                                stim_data,
                                                pairs_metadata_table,
                                                ec_pairs, excluded_pairs,
                                                powers,
                                                trigger_output=reduced_powers,
                                                post_stim_trigger_output=post_stim_reduced_powers).compute()
    math_summaries = summarize_math(all_events)
    classifier_evaluation_results = []

    data = ReportData(session_summaries, math_summaries, None,
                      classifier_evaluation_results, None, None,
                      None, None)

    return data<|MERGE_RESOLUTION|>--- conflicted
+++ resolved
@@ -3,11 +3,6 @@
 
 import pandas as pd
 
-<<<<<<< HEAD
-=======
-from ramutils.tasks import *
-from ramutils.utils import extract_experiment_series
->>>>>>> 911233e5
 from ramutils.events import dataframe_to_recarray
 from ramutils.tasks import *
 from ramutils.utils import extract_experiment_series
@@ -100,6 +95,7 @@
     kwargs = exp_params.to_dict()
 
     stim_report = is_stim_experiment(experiment).compute()
+    series_num = extract_experiment_series(experiment)
 
     if not rerun:
         print('Loading results from %s' % paths.data_db)
@@ -146,6 +142,13 @@
                                                          joint_report,
                                                          sessions=sessions,
                                                          **kwargs).compute()
+
+    target_selection_table = pd.DataFrame(columns=['type', 'contact0',
+                                                   'contact1', 'label',
+                                                   'hfa_p_value', 'hfa_tstat',
+                                                   '110_p_value', '110_tstat',
+                                                   'mni_x', 'mni_y', 'mni_z',
+                                                   'controllability'])
 
     if not stim_report:
         data = generate_data_for_nonstim_report(subject, experiment, sessions,
