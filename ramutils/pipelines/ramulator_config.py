--- conflicted
+++ resolved
@@ -66,49 +66,11 @@
         List of stim cathode contact labels
     vispath : str
         Path to save task graph visualization to if given.
-<<<<<<< HEAD
-    kwargs
-        start_time: float
-            Start of the period in the EEG to consider for each event
-        end_time: float
-            End of the period to consider
-        buffer_time: float
-            Buffer time
-        freqs: array_like
-            List of frequencies to use when applying Wavelet Filter
-        log_powers: bool
-            Whether to take the logarithm of the powers
-        filt_order: Int
-            Filter order to use in Butterworth filter
-        width: Int
-            Wavelet width to use in Wavelet Filter
-        penalty_param: Float
-            Penalty parameter to use
-        penalty_type: str
-            Type of penalty to use for regularized model (ex: L2)
-        solver: str
-            Solver to use when fitting the model (ex: liblinear)
-        encoding_only: bool
-            Indicator for if encoding-only classifier should be used, i.e. do
-            not train on retrieval events
-        encoding_multiplier: float
-            Scaling factor for encoding events (required if using FR sample
-            weighting schme)
-        combine_events: bool
-            For PAL experiments, indicates if record-only sessions should be
-            combined, or if only PAL1 sessions should be used for training
-        pal_mutiplier: float
-            Scaling factor for PAL events (required if using PAL weighting
-            scheme)
-        scheme: str
-            Sample weighting scheme to use (options: EQUAL, PAL, FR). See
-            get_sample_weights for details
-=======
 
-    Keyword arguments
+    Keyword Arguments
     -----------------
     start_time: float
-        Start of the period in the EEG to consider for each event
+        Start of period in the EEG to consider for each event
     end_time: float
         End of the period to consider
     buffer_time: float
@@ -117,26 +79,31 @@
         List of frequencies to use when applying Wavelet Filter
     log_powers: bool
         Whether to take the logarithm of the powers
-    filt_order: int
+    filt_order: Int
         Filter order to use in Butterworth filter
-    width: int
+    width: Int
         Wavelet width to use in Wavelet Filter
-    penalty_param: float
+    penalty_param: Float
         Penalty parameter to use
     penalty_type: str
         Type of penalty to use for regularized model (ex: L2)
     solver: str
         Solver to use when fitting the model (ex: liblinear)
+    encoding_only: bool
+        Indicator for if encoding-only classifier should be used, i.e. do
+        not train on retrieval events
     encoding_multiplier: float
         Scaling factor for encoding events (required if using FR sample
         weighting schme)
+    combine_events: bool
+        For PAL experiments, indicates if record-only sessions should be
+        combined, or if only PAL1 sessions should be used for training
     pal_mutiplier: float
         Scaling factor for PAL events (required if using PAL weighting
         scheme)
     scheme: str
         Sample weighting scheme to use (options: EQUAL, PAL, FR). See
         get_sample_weights for details
->>>>>>> 98dd4f08
 
     Returns
     -------
@@ -160,13 +127,13 @@
     # won't be necessary. Or, if we can remove bad events before passing to
     # compute powers, then we won't have to catch the events
     powers, task_events = compute_normalized_powers(events,
-                                                     kwargs['start_time'],
-                                                     kwargs['end_time'],
-                                                     kwargs['buf'],
-                                                     kwargs['freqs'],
-                                                     kwargs['log_powers'],
-                                                     kwargs['filt_order'],
-                                                     kwargs['width'])
+                                                    kwargs['start_time'],
+                                                    kwargs['end_time'],
+                                                    kwargs['buf'],
+                                                    kwargs['freqs'],
+                                                    kwargs['log_powers'],
+                                                    kwargs['filt_order'],
+                                                    kwargs['width'])
     reduced_powers = reduce_powers(powers, used_pair_mask, len(kwargs['freqs']))
 
     sample_weights = get_sample_weights(task_events, **kwargs)
