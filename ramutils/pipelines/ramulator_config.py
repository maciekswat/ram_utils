--- conflicted
+++ resolved
@@ -80,18 +80,7 @@
     if "FR" not in experiment:
         raise RuntimeError("Only FR-like experiments supported now.")
 
-<<<<<<< HEAD
     encoding_events, retrieval_events = preprocess_fr_events(jr, subject)
-=======
-    fr_events = read_fr_events(jr, subject, cat=False)
-    catfr_events = read_fr_events(jr, subject, cat=True)
-    raw_events = concatenate_events(fr_events, catfr_events)
-    all_events = insert_baseline_retrieval_events(raw_events, 1000, 29000)
-    word_events = select_word_events(all_events, include_retrieval=True)
-    encoding_events = select_encoding_events(word_events)
-    retrieval_events = select_all_retrieval_events(word_events)
->>>>>>> 4d8c2930
-
     ec_pairs = generate_pairs_from_electrode_config(subject, paths)
     excluded_pairs = reduce_pairs(ec_pairs, stim_params, True)
     used_pair_mask = get_used_pair_mask(ec_pairs, excluded_pairs)
@@ -100,10 +89,14 @@
     # FIXME: If PTSA is updated to not remove events behind this scenes, this
     # won't be necessary. Or, if we can remove bad events before passing to
     # compute powers, then we won't have to catch the events
-    encoding_powers, good_encoding_events = compute_powers(encoding_events, exp_params)
-    retrieval_powers, good_retrieval_events = compute_powers(retrieval_events, exp_params)
-    normalized_encoding_powers = normalize_powers_by_session(encoding_powers, good_encoding_events)
-    normalized_retrieval_powers = normalize_powers_by_session(retrieval_powers, good_retrieval_events)
+    encoding_powers, good_encoding_events = compute_powers(encoding_events,
+                                                           exp_params)
+    retrieval_powers, good_retrieval_events = compute_powers(retrieval_events,
+                                                             exp_params)
+    normalized_encoding_powers = normalize_powers_by_session(encoding_powers,
+                                                             good_encoding_events)
+    normalized_retrieval_powers = normalize_powers_by_session(retrieval_powers,
+                                                              good_retrieval_events)
 
     task_events = combine_events([good_encoding_events, good_retrieval_events])
     powers = combine_encoding_retrieval_powers(task_events,
@@ -112,12 +105,22 @@
     reduced_powers = reduce_powers(powers, used_pair_mask, len(exp_params.freqs))
 
     sample_weights = get_sample_weights(task_events, exp_params)
-    classifier = train_classifier(powers, task_events, sample_weights, exp_params)
-    cross_validation_results = perform_cross_validation(classifier, reduced_powers,
-                                                        task_events, exp_params)
 
-    container = serialize_classifier(classifier, final_pairs, reduced_powers,
-                                     task_events, sample_weights,
+    classifier = train_classifier(powers,
+                                  task_events,
+                                  sample_weights,
+                                  exp_params)
+
+    cross_validation_results = perform_cross_validation(classifier,
+                                                        reduced_powers,
+                                                        task_events,
+                                                        exp_params)
+
+    container = serialize_classifier(classifier,
+                                     final_pairs,
+                                     reduced_powers,
+                                     task_events,
+                                     sample_weights,
                                      cross_validation_results,
                                      subject)
 
