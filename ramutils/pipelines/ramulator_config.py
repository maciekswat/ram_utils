--- conflicted
+++ resolved
@@ -2,7 +2,7 @@
 from ramutils.exc import (
     MissingArgumentsError, MultistimNotAllowedException, ValidationError
 )
-from ramutils.montage import generate_pairs_from_electrode_config
+from ramutils.montage import generate_pairs_from_electrode_config, get_classifier_excluded_leads
 from ramutils.tasks import *
 
 
@@ -44,11 +44,7 @@
                           exp_params=None, vispath=None, extended_blanking=True,
                           localization=0, montage=0, default_surface_area=0.001,
                           trigger_pairs=None, use_common_reference=False,
-<<<<<<< HEAD
-                          use_bad_leads=False):
-=======
-                          additional_pairs_to_exclude=None):
->>>>>>> 2d9370f5
+                          use_classifier_excluded_leads=False):
     """ Generate configuration files for a Ramulator experiment
 
     Parameters
@@ -78,8 +74,8 @@
     use_common_reference : bool
         Use a common reference in the electrode configuration instead of bipolar
         referencing.
-    use_bad_leads: bool
-        Use contents of bad_leads.txt to exclude channels from classifier training
+    use_classifier_excluded_leads: bool
+        Use contents of classifier_excluded_leads.txt to exclude channels from classifier training
 
     Returns
     -------
@@ -106,7 +102,7 @@
         paths = generate_electrode_config(subject, paths, anodes, cathodes,
                                           localization, montage,
                                           default_surface_area,
-                                          use_common_reference)
+                                          use_common_reference).compute()
 
     # Note: All of these pairs variables are of type OrderedDict, which is
     # crucial for preserving the initial order of the electrodes in the
@@ -114,11 +110,13 @@
     ec_pairs = make_task(generate_pairs_from_electrode_config, subject,
                          experiment, None, paths)
 
-    # Append additional pairs to this excluded pairs if requested
-    if additional_pairs_to_exclude is not None:
-        excluded_pairs = reduce_pairs(ec_pairs, additional_pairs_to_exclude, True)
-    else:
-        excluded_pairs = reduce_pairs(ec_pairs, stim_params, True)
+    # Ignore leads identified in classifier_excluded_leads.txt
+    pairs_to_exclude = stim_params
+    if use_classifier_excluded_leads:
+        classifier_excluded_leads = get_classifier_excluded_leads(subject, rootdir=paths.root)
+        pairs_to_exclude = pairs_to_exclude + classifier_excluded_leads
+
+    excluded_pairs = reduce_pairs(ec_pairs, pairs_to_exclude, True)
 
     used_pair_mask = get_used_pair_mask(ec_pairs, excluded_pairs)
     final_pairs = generate_pairs_for_classifier(ec_pairs, excluded_pairs)
