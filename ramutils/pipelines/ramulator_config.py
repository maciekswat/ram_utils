--- conflicted
+++ resolved
@@ -112,12 +112,8 @@
         paths = generate_electrode_config(subject, paths, anodes, cathodes,
                                           localization, montage,
                                           default_surface_area,
-<<<<<<< HEAD
-                                          use_common_reference)
-=======
                                           use_common_reference,
                                           ignore_labels).compute()
->>>>>>> ed0ad033
 
     # Note: All of these pairs variables are of type OrderedDict, which is
     # crucial for preserving the initial order of the electrodes in the
