--- conflicted
+++ resolved
@@ -5,13 +5,6 @@
 from pal5_prompt import parse_command_line, Args
 
 args_list = []
-
-<<<<<<< HEAD
-# try:
-#     # raise KeyboardInterrupt
-#     args_obj = parse_command_line()
-# except KeyboardInterrupt:
-
 args_obj = Args()
 
 args_obj.subject = 'R1333N'
@@ -26,28 +19,6 @@
 args_obj.workspace_dir = '/scratch/RAM_maint/automated_reports_json/samplepal5_biomarkers/'
 
 args_list.append(args_obj)
-=======
-try:
-    # raise KeyboardInterrupt
-    args_obj = parse_command_line()
-except KeyboardInterrupt:
-
-    args_obj = Args()
-
-    args_obj.subject = 'R1333N'
-    args_obj.anodes = ['LPLT5', 'LAHD21']
-    args_obj.cathodes = ['LPLT6', 'LAHD22']
-    args_obj.electrode_config_file = '/Users/depalati/mnt/rhino/scratch/system3_configs/ODIN_configs/R1333N/R1333N_28AUG2017L0M0STIM.csv'
-    args_obj.experiment = 'PAL5'
-    args_obj.target_amplitude = 0.5
-    args_obj.min_amplitudes = [0.25, 0.25]
-    args_obj.max_amplitudes = [1.0, 1.0]
-    args_obj.mount_point = '/Users/depalati/mnt/rhino'
-    args_obj.pulse_frequency = 200
-    args_obj.workspace_dir = '/Users/depalati/mnt/rhino/scratch/depalati/configs'
-
-    args_list.append(args_obj)
->>>>>>> 3871a094
 
 from ramutils.pipeline import RamPipeline
 from tests.pal5_biomarker.PAL1EventPreparation import PAL1EventPreparation
