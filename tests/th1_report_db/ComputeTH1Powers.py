--- conflicted
+++ resolved
@@ -3,10 +3,7 @@
 from RamPipeline import *
 
 import numpy as np
-<<<<<<< HEAD
-=======
 #from morlet import MorletWaveletTransform
->>>>>>> 386e3023
 from ptsa.extensions.morlet.morlet import MorletWaveletTransform
 from sklearn.externals import joblib
 
