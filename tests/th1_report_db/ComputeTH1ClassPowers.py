--- conflicted
+++ resolved
@@ -3,13 +3,8 @@
 from RamPipeline import *
 
 import numpy as np
-<<<<<<< HEAD
-from ptsa.extensions.morlet.morlet import MorletWaveletTransform
-#from morlet import MorletWaveletTransform
-=======
 #from morlet import MorletWaveletTransform
 from ptsa.extensions.morlet.morlet import MorletWaveletTransform
->>>>>>> 386e3023
 from sklearn.externals import joblib
 
 from ptsa.data.readers import EEGReader
