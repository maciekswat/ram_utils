import sys
from os.path import *

from ReportUtils import CMLParser,ReportPipeline


cml_parser = CMLParser(arg_count_threshold=1)
cml_parser.arg('--subject','R1236J')
<<<<<<< HEAD
cml_parser.arg('--task','catFR3')
cml_parser.arg('--workspace-dir','/scratch/leond/catFR3_reports')
=======
cml_parser.arg('--task','FR3')
cml_parser.arg('--workspace-dir','/scratch/leond/FR_reports')
>>>>>>> 15ea5fd9
cml_parser.arg('--mount-point','')
#cml_parser.arg('--recompute-on-no-status')

args = cml_parser.parse()


import numpy as np
from RamPipeline import RamPipeline
from RamPipeline import RamTask

from FREventPreparation import FREventPreparation

from EventPreparation import EventPreparation

from RepetitionRatio import RepetitionRatio

from ComputeFRPowers import ComputeFRPowers

from ComputeClassifier import ComputeClassifier

from EvaluateClassifier import EvaluateClassifier

from ComputeFRStimPowers import ComputeFRStimPowers

from MontagePreparation import MontagePreparation

from ComputeFRStimTable import ComputeFRStimTable

from ComposeSessionSummary import ComposeSessionSummary

from GenerateReportTasks import *


# turn it into command line options

class Params(object):
    def __init__(self):
        self.width = 5
    
        self.fr1_start_time = 0.0
        self.fr1_end_time = 1.366
        self.fr1_buf = 1.365

        self.filt_order = 4

        self.freqs = np.logspace(np.log10(3), np.log10(180), 8)

        self.log_powers = True

        self.ttest_frange = (70.0, 200.0)

        self.penalty_type = 'l2'
        self.C = 7.2e-4

        self.n_perm = 200

        self.include_fr1 = True
        self.include_catfr1 = True


params = Params()

#
# class ReportPipeline(RamPipeline):
#     def __init__(self, subject, task, workspace_dir, mount_point=None):
#         RamPipeline.__init__(self)
#         self.subject = subject
#         self.task = self.experiment = task
#         self.mount_point = mount_point
#         self.set_workspace_dir(workspace_dir)

# sets up processing pipeline
report_pipeline = ReportPipeline(subject=args.subject, task=args.task,experiment=args.task,
                                 workspace_dir=join(args.workspace_dir,args.subject), mount_point=args.mount_point, exit_on_no_change=args.exit_on_no_change,
                                 recompute_on_no_status=args.recompute_on_no_status)




# sets up processing pipeline
# report_pipeline = ReportPipeline(subject=args.subject, task=args.task,
#                                        workspace_dir=join(args.workspace_dir,args.task+'_'+args.subject), mount_point=args.mount_point)
#

report_pipeline.add_task(FREventPreparation(mark_as_completed=False))

report_pipeline.add_task(EventPreparation(mark_as_completed=False))

report_pipeline.add_task(MontagePreparation(params=params, mark_as_completed=False))

if 'cat' in args.task:
    report_pipeline.add_task(RepetitionRatio(recompute_all_ratios=True,mark_as_completed=False))

report_pipeline.add_task(ComputeFRPowers(params=params, mark_as_completed=True))

report_pipeline.add_task(ComputeClassifier(params=params, mark_as_completed=True))

report_pipeline.add_task(ComputeFRStimPowers(params=params, mark_as_completed=True))

report_pipeline.add_task(ComputeFRStimTable(params=params, mark_as_completed=False))

report_pipeline.add_task(EvaluateClassifier(params=params,mark_as_completed=False)) #Note: this IS included in the pdf!

report_pipeline.add_task(ComposeSessionSummary(params=params, mark_as_completed=False))
#
report_pipeline.add_task(GeneratePlots(mark_as_completed=False))
#
report_pipeline.add_task(GenerateTex(mark_as_completed=False))
#
report_pipeline.add_task(GenerateReportPDF(mark_as_completed=False))

# starts processing pipeline
report_pipeline.execute_pipeline()<|MERGE_RESOLUTION|>--- conflicted
+++ resolved
@@ -6,13 +6,8 @@
 
 cml_parser = CMLParser(arg_count_threshold=1)
 cml_parser.arg('--subject','R1236J')
-<<<<<<< HEAD
-cml_parser.arg('--task','catFR3')
-cml_parser.arg('--workspace-dir','/scratch/leond/catFR3_reports')
-=======
 cml_parser.arg('--task','FR3')
 cml_parser.arg('--workspace-dir','/scratch/leond/FR_reports')
->>>>>>> 15ea5fd9
 cml_parser.arg('--mount-point','')
 #cml_parser.arg('--recompute-on-no-status')
 
@@ -51,7 +46,7 @@
 class Params(object):
     def __init__(self):
         self.width = 5
-    
+
         self.fr1_start_time = 0.0
         self.fr1_end_time = 1.366
         self.fr1_buf = 1.365
