__author__ = 'm'

import os
import os.path
import numpy as np

from ptsa.data.readers import BaseEventReader
from ptsa.data.readers.IndexReader import JsonIndexReader

from RamPipeline import *
from ReportUtils import RamTask

import hashlib
from sklearn.externals import joblib
from ReportTasks.RamTaskMethods import create_baseline_events


class FREventPreparation(RamTask):
    def __init__(self, mark_as_completed=True):
        super(FREventPreparation, self).__init__(mark_as_completed)

    def input_hashsum(self):
        subject = self.pipeline.subject
        tmp = subject.split('_')
        subj_code = tmp[0]
        montage = 0 if len(tmp) == 1 else int(tmp[1])

        json_reader = JsonIndexReader(os.path.join(self.pipeline.mount_point, 'protocols/r1.json'))

        hash_md5 = hashlib.md5()

        fr1_event_files = sorted(
            list(json_reader.aggregate_values('task_events', subject=subj_code, montage=montage, experiment='FR1')))
        for fname in fr1_event_files:
            with open(fname, 'rb') as f: hash_md5.update(f.read())

        catfr1_event_files = sorted(
            list(json_reader.aggregate_values('task_events', subject=subj_code, montage=montage, experiment='catFR1')))
        for fname in catfr1_event_files:
            with open(fname, 'rb') as f: hash_md5.update(f.read())

        fr3_event_files = sorted(
            list(json_reader.aggregate_values('task_events', subject=subj_code, montage=montage, experiment='FR3')))
        for fname in fr3_event_files:
            with open(fname, 'rb') as f: hash_md5.update(f.read())

        catfr3_event_files = sorted(
            list(json_reader.aggregate_values('task_events', subject=subj_code, montage=montage, experiment='catFR3')))
        for fname in catfr3_event_files:
            with open(fname, 'rb') as f: hash_md5.update(f.read())

        return hash_md5.digest()

    def run(self):
        subject = self.pipeline.subject
        tmp = subject.split('_')
        subj_code = tmp[0]
        montage = 0 if len(tmp) == 1 else int(tmp[1])

<<<<<<< HEAD
        fr1_events_fname = os.path.abspath(
            os.path.join(self.pipeline.mount_point, 'scratch', 'jkragel', 'events_FR5', 'RAM_FR1',
                         subj_code + '_events.mat'))

        json_reader = JsonIndexReader(os.path.join(self.pipeline.mount_point, 'protocols/r1.json'))

        if self.pipeline.args.sessions:
            event_files = [
                json_reader.get_value('task_events', subject=subj_code, montage=montage, experiment='FR1', session=s)
                for s in sorted(self.pipeline.args.sessions)]
        else:
            event_files = sorted(
                list(json_reader.aggregate_values('task_events', subject=subj_code, montage=montage, experiment='FR1')))
        fr1_events = np.concatenate([BaseEventReader(filename=event_path).read() for event_path in event_files]).view(
            np.recarray)

        catfr1_events = np.concatenate([BaseEventReader(filename=event_path).read() for event_path in
                                        json_reader.aggregate_values('task_events', subject=subj_code,
                                                                     experiment='catFR1',
                                                                     montage=montage)]).view(np.recarray)

        # making sure that events have the same columens and do not include stim_params column (which is a composite type
        # that is not used here at all)

        common_column_set = set(list(fr1_events.dtype.names)).intersection(list(catfr1_events.dtype.names))
        common_column_set.remove('stim_params')
        common_column_list = list(common_column_set)

        # col_name_list = list(fr1_events.dtype.names)
        # col_name_list = col_name_list.remove('stim_params')

        catfr1_events = catfr1_events[common_column_list]
        fr1_events = fr1_events[common_column_list]

        # catfr1_events=catfr1_events[list(fr1_events.dtype.names)]
        catfr1_events.session += 100
        fr1_events = np.append(fr1_events, catfr1_events).view(np.recarray)
        fr1_events = create_baseline_events(fr1_events)
=======
        # fr1_events_fname = os.path.abspath(
        #     os.path.join(self.pipeline.mount_point, 'scratch','jkragel','events_FR5','RAM_FR1', subj_code + '_events.mat'))

        json_reader = JsonIndexReader(os.path.join(self.pipeline.mount_point, 'protocols/r1.json'))


        if self.pipeline.args.sessions:
            fr1_sessions = [s for s in self.pipeline.args.sessions if s < 100]
            catfr1_sessions = [s - 100 for s in self.pipeline.args.sessions if s >= 100]

            event_files = [json_reader.get_value('task_events',subject=subj_code,montage=montage,experiment='FR1',session=s)
                             for s in sorted(fr1_sessions)]
            fr1_events = np.concatenate(
                [BaseEventReader(filename=event_path).read() for event_path in event_files]).view(np.recarray)
            event_files = [json_reader.get_value('task_events',subject=subj_code,montage=montage,experiment='catFR1',session=s)
                           for s in sorted(catfr1_sessions)]
            catfr1_events = [BaseEventReader(filename=event_path).read() for event_path in event_files]

        else:
            event_files = sorted(
               list(json_reader.aggregate_values('task_events', subject=subj_code, montage=montage, experiment='FR1')))
            fr1_events = np.concatenate(
                [BaseEventReader(filename=event_path).read() for event_path in event_files]).view(np.recarray)

            catfr1_events = [BaseEventReader(filename=event_path).read() for event_path in
                                             json_reader.aggregate_values('task_events',subject=subj_code,experiment='catFR1',
                                                                          montage = montage)]
        if len(catfr1_events):
            catfr1_events = np.concatenate(catfr1_events).view(np.recarray)
            catfr1_events=catfr1_events[list(fr1_events.dtype.names)]
            catfr1_events.session += 100
        fr1_events = np.append(fr1_events,catfr1_events).view(np.recarray) if len(catfr1_events) else fr1_events
        fr1_events = create_baseline_events(fr1_events,1000,29000)
>>>>>>> f94c595f

        # e_reader = BaseEventReader(filename=fr1_events_fname, eliminate_events_with_no_eeg=True,common_root='scratch')
        # fr1_events = e_reader.read()


        encoding_events_mask = fr1_events.type == 'WORD'
        retrieval_events_mask = (fr1_events.type == 'REC_WORD') | (fr1_events.type == 'REC_BASE')
        irts = np.append([0], np.diff(fr1_events.mstime))
        retrieval_events_mask_0s = retrieval_events_mask & (fr1_events.type == 'REC_BASE')
        retrieval_events_mask_1s = retrieval_events_mask & (fr1_events.type == 'REC_WORD') & (
        fr1_events.intrusion == 0) & (irts > 1000)

        filtered_events = fr1_events[encoding_events_mask | retrieval_events_mask_0s | retrieval_events_mask_1s]

        events = filtered_events.view(np.recarray)

        print len(events), 'WORD events'

        joblib.dump(events, self.get_path_to_resource_in_workspace(subject + '-FR_events.pkl'))
        self.pass_object('FR_events', events)
        # self.pass_object('encoding_events_mask',encoding_events_mask)
        # self.pass_object('retrieval_events_mask_0s',retrieval_events_mask_0s)
        # self.pass_object('retrieval_events_mask_1s',retrieval_events_mask_1s)

    def restore(self):
        subject = self.pipeline.subject
        events = joblib.load(self.get_path_to_resource_in_workspace(subject + '-FR_events.pkl'))
        self.pass_object('FR_events', events)<|MERGE_RESOLUTION|>--- conflicted
+++ resolved
@@ -13,7 +13,6 @@
 import hashlib
 from sklearn.externals import joblib
 from ReportTasks.RamTaskMethods import create_baseline_events
-
 
 class FREventPreparation(RamTask):
     def __init__(self, mark_as_completed=True):
@@ -57,46 +56,6 @@
         subj_code = tmp[0]
         montage = 0 if len(tmp) == 1 else int(tmp[1])
 
-<<<<<<< HEAD
-        fr1_events_fname = os.path.abspath(
-            os.path.join(self.pipeline.mount_point, 'scratch', 'jkragel', 'events_FR5', 'RAM_FR1',
-                         subj_code + '_events.mat'))
-
-        json_reader = JsonIndexReader(os.path.join(self.pipeline.mount_point, 'protocols/r1.json'))
-
-        if self.pipeline.args.sessions:
-            event_files = [
-                json_reader.get_value('task_events', subject=subj_code, montage=montage, experiment='FR1', session=s)
-                for s in sorted(self.pipeline.args.sessions)]
-        else:
-            event_files = sorted(
-                list(json_reader.aggregate_values('task_events', subject=subj_code, montage=montage, experiment='FR1')))
-        fr1_events = np.concatenate([BaseEventReader(filename=event_path).read() for event_path in event_files]).view(
-            np.recarray)
-
-        catfr1_events = np.concatenate([BaseEventReader(filename=event_path).read() for event_path in
-                                        json_reader.aggregate_values('task_events', subject=subj_code,
-                                                                     experiment='catFR1',
-                                                                     montage=montage)]).view(np.recarray)
-
-        # making sure that events have the same columens and do not include stim_params column (which is a composite type
-        # that is not used here at all)
-
-        common_column_set = set(list(fr1_events.dtype.names)).intersection(list(catfr1_events.dtype.names))
-        common_column_set.remove('stim_params')
-        common_column_list = list(common_column_set)
-
-        # col_name_list = list(fr1_events.dtype.names)
-        # col_name_list = col_name_list.remove('stim_params')
-
-        catfr1_events = catfr1_events[common_column_list]
-        fr1_events = fr1_events[common_column_list]
-
-        # catfr1_events=catfr1_events[list(fr1_events.dtype.names)]
-        catfr1_events.session += 100
-        fr1_events = np.append(fr1_events, catfr1_events).view(np.recarray)
-        fr1_events = create_baseline_events(fr1_events)
-=======
         # fr1_events_fname = os.path.abspath(
         #     os.path.join(self.pipeline.mount_point, 'scratch','jkragel','events_FR5','RAM_FR1', subj_code + '_events.mat'))
 
@@ -130,7 +89,7 @@
             catfr1_events.session += 100
         fr1_events = np.append(fr1_events,catfr1_events).view(np.recarray) if len(catfr1_events) else fr1_events
         fr1_events = create_baseline_events(fr1_events,1000,29000)
->>>>>>> f94c595f
+
 
         # e_reader = BaseEventReader(filename=fr1_events_fname, eliminate_events_with_no_eeg=True,common_root='scratch')
         # fr1_events = e_reader.read()
@@ -138,10 +97,9 @@
 
         encoding_events_mask = fr1_events.type == 'WORD'
         retrieval_events_mask = (fr1_events.type == 'REC_WORD') | (fr1_events.type == 'REC_BASE')
-        irts = np.append([0], np.diff(fr1_events.mstime))
+        irts = np.append([0],np.diff(fr1_events.mstime))
         retrieval_events_mask_0s = retrieval_events_mask & (fr1_events.type == 'REC_BASE')
-        retrieval_events_mask_1s = retrieval_events_mask & (fr1_events.type == 'REC_WORD') & (
-        fr1_events.intrusion == 0) & (irts > 1000)
+        retrieval_events_mask_1s = retrieval_events_mask & (fr1_events.type == 'REC_WORD') & (fr1_events.intrusion == 0)  & (irts > 1000)
 
         filtered_events = fr1_events[encoding_events_mask | retrieval_events_mask_0s | retrieval_events_mask_1s]
 
@@ -149,13 +107,17 @@
 
         print len(events), 'WORD events'
 
-        joblib.dump(events, self.get_path_to_resource_in_workspace(subject + '-FR_events.pkl'))
+        joblib.dump(events,self.get_path_to_resource_in_workspace(subject+'-FR_events.pkl'))
         self.pass_object('FR_events', events)
         # self.pass_object('encoding_events_mask',encoding_events_mask)
         # self.pass_object('retrieval_events_mask_0s',retrieval_events_mask_0s)
         # self.pass_object('retrieval_events_mask_1s',retrieval_events_mask_1s)
 
     def restore(self):
-        subject = self.pipeline.subject
-        events = joblib.load(self.get_path_to_resource_in_workspace(subject + '-FR_events.pkl'))
-        self.pass_object('FR_events', events)+        subject=self.pipeline.subject
+        events = joblib.load(self.get_path_to_resource_in_workspace(subject+'-FR_events.pkl'))
+        self.pass_object('FR_events',events)
+
+
+
+
