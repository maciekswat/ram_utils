__author__ = 'm'

from RamPipeline import *

import numpy as np
# from morlet import MorletWaveletTransform
from ptsa.extensions.morlet.morlet import MorletWaveletTransform
from sklearn.externals import joblib

from ptsa.data.readers import EEGReader
from ptsa.data.readers.IndexReader import JsonIndexReader

import hashlib
from ReportTasks.RamTaskMethods import compute_powers


class ComputeFRPowers(RamTask):
    def __init__(self, params, mark_as_completed=True):
        RamTask.__init__(self, mark_as_completed)
        self.params = params
        self.pow_mat = None
        self.samplerate = None
        self.wavelet_transform = MorletWaveletTransform()
        self.wavelet_transform_retrieval = MorletWaveletTransform()

    def input_hashsum(self):
        subject = self.pipeline.subject
        tmp = subject.split('_')
        subj_code = tmp[0]
        montage = 0 if len(tmp) == 1 else int(tmp[1])

        json_reader = JsonIndexReader(os.path.join(self.pipeline.mount_point, 'protocols/r1.json'))

        hash_md5 = hashlib.md5()

        bp_paths = json_reader.aggregate_values('pairs', subject=subj_code, montage=montage)

        for fname in bp_paths:
            with open(fname, 'rb') as f: hash_md5.update(f.read())

        # fr1_event_files = sorted(list(json_reader.aggregate_values('task_events', subject=subj_code, montage=montage, experiment='FR1')))
        # for fname in fr1_event_files:
        #     with open(fname,'rb') as f: hash_md5.update(f.read())
        #
        # catfr1_event_files = sorted(list(json_reader.aggregate_values('task_events', subject=subj_code, montage=montage, experiment='catFR1')))
        # for fname in catfr1_event_files:
        #     with open(fname,'rb') as f: hash_md5.update(f.read())
        #
        # fr3_event_files = sorted(list(json_reader.aggregate_values('task_events', subject=subj_code, montage=montage, experiment='FR3')))
        # for fname in fr3_event_files:
        #     with open(fname,'rb') as f: hash_md5.update(f.read())
        #
        # catfr3_event_files = sorted(list(json_reader.aggregate_values('task_events', subject=subj_code, montage=montage, experiment='catFR3')))
        # for fname in catfr3_event_files:
        #     with open(fname,'rb') as f: hash_md5.update(f.read())

        return hash_md5.digest()

    def restore(self):
        subject = self.pipeline.subject

        self.pow_mat = joblib.load(self.get_path_to_resource_in_workspace(subject + '-pow_mat.pkl'))
        self.samplerate = joblib.load(self.get_path_to_resource_in_workspace(subject + '-samplerate.pkl'))
        events = self.get_passed_object('FR_events')
        if not len(events) == len(self.pow_mat):
            print 'Restored matrix of different length than events. Recomputing powers.'
            self.run()
        else:
            self.pass_object('pow_mat', self.pow_mat)
            self.pass_object('samplerate', self.samplerate)

    def run(self):
        self.pipeline.subject = self.pipeline.subject.split('_')[0]
        subject = self.pipeline.subject

        events = self.get_passed_object('FR_events')
        is_encoding_event = events.type == 'WORD'

        sessions = np.unique(events.session)
        print 'sessions:', sessions

        # channels = self.get_passed_object('channels')
        # tal_info = self.get_passed_object('tal_info')
        monopolar_channels = self.get_passed_object('monopolar_channels')
        bipolar_pairs = self.get_passed_object('bipolar_pairs')
        params = self.params

        print 'Computing powers during encoding'
        encoding_pow_mat, encoding_events = compute_powers(events[is_encoding_event], monopolar_channels, bipolar_pairs,
                                                           params.fr1_start_time, params.fr1_end_time, params.fr1_buf,
                                                           params.freqs, params.log_powers)

        print 'Computing powers during retrieval'
        retrieval_pow_mat, retrieval_events = compute_powers(events[~is_encoding_event], monopolar_channels,
                                                             bipolar_pairs,
                                                             params.fr1_retrieval_start_time,
                                                             params.fr1_retrieval_end_time, params.fr1_retrieval_buf,
                                                             params.freqs, params.log_powers)

<<<<<<< HEAD
        self.pow_mat = np.zeros((len(events), len(bipolar_pairs) * len(params.freqs)))
        self.pow_mat[is_encoding_event, ...] = encoding_pow_mat
        self.pow_mat[~is_encoding_event, ...] = retrieval_pow_mat
=======
        events = np.concatenate([encoding_events,retrieval_events]).view(np.recarray)
        events.sort(order='mstime')
        self.pass_object('FR_events',events)
        is_encoding_event = events.type=='WORD'

        self.pow_mat = np.zeros((len(events),len(bipolar_pairs)*len(params.freqs)))



        self.pow_mat[is_encoding_event,...] = encoding_pow_mat
        self.pow_mat[~is_encoding_event,...] = retrieval_pow_mat
        # self.compute_powers(events,events.session,monopolar_channels,bipolar_pairs)
        # if subject == 'R1302M':
        #     # Exclude some known bad events for this subject
        #     try:
        #         short_events = np.concatenate(events[:499],events[621:]).view(np.recarray)
        #         self.pow_mat = self.pow_mat[np.in1d(events,short_events)]
        #         self.pass_object('FR_events',events)
        #     except Exception:
        #         print('Using all events as specified')
        #         pass
>>>>>>> f94c595f

        # self.compute_powers(events, sessions, monopolar_channels, bipolar_pairs)

        self.pass_object('pow_mat', self.pow_mat)
        self.pass_object('samplerate', self.samplerate)

        joblib.dump(self.pow_mat, self.get_path_to_resource_in_workspace(subject + '-pow_mat.pkl'))
        joblib.dump(self.samplerate, self.get_path_to_resource_in_workspace(subject + '-samplerate.pkl'))

    def compute_powers(self, events, sessions, monopolar_channels, bipolar_pairs):

        retrieval_events_mask = (events.type == 'REC_WORD') | (events.type == 'REC_BASE')
        encoding_events_mask = (events.type == 'WORD')

        n_freqs = len(self.params.freqs)
        n_bps = len(bipolar_pairs)

        self.pow_mat = None

        pow_ev = None
        winsize = bufsize = None
        for sess in np.unique(sessions):
            sess_events = events[events.session == sess]
            n_events = len(sess_events)

            sess_encoding_events_mask = (sess_events.type == 'WORD')

            print 'Loading EEG for', n_events, 'events of session', sess

            # eegs = Events(sess_events).get_data(channels=channels, start_time=self.params.fr1_start_time, end_time=self.params.fr1_end_time,
            #                             buffer_time=self.params.fr1_buf, eoffset='eegoffset', keep_buffer=True, eoffset_in_time=False)

            # from ptsa.data.readers import TimeSeriesEEGReader
            # time_series_reader = TimeSeriesEEGReader(events=sess_events, start_time=self.params.fr1_start_time,
            #                                  end_time=self.params.fr1_end_time, buffer_time=self.params.fr1_buf, keep_buffer=True)
            #
            # eegs = time_series_reader.read(monopolar_channels)

            eeg_reader = EEGReader(events=sess_events, channels=monopolar_channels,
                                   start_time=self.params.fr1_start_time,
                                   end_time=self.params.fr1_end_time, buffer_time=0.0)

            eegs = eeg_reader.read().add_mirror_buffer(duration=self.params.fr1_buf)

            eeg_retrieval_reader = EEGReader(events=sess_events, channels=monopolar_channels,
                                             start_time=self.params.fr1_retrieval_start_time,
                                             end_time=self.params.fr1_retrieval_end_time, buffer_time=0.0)

            eegs_retrieval = eeg_retrieval_reader.read().add_mirror_buffer(duration=self.params.fr1_retrieval_buf)

            # mirroring
            # eegs[...,:1365] = eegs[...,2730:1365:-1]
            # eegs[...,2731:4096] = eegs[...,2729:1364:-1]



            if self.samplerate is None:
                self.samplerate = float(eegs.samplerate)

                # encoding
                winsize = int(round(self.samplerate * (
                self.params.fr1_end_time - self.params.fr1_start_time + 2 * self.params.fr1_buf)))
                bufsize = int(round(self.samplerate * self.params.fr1_buf))
                print 'samplerate =', self.samplerate, 'winsize =', winsize, 'bufsize =', bufsize
                pow_ev = np.empty(shape=n_freqs * winsize, dtype=float)
                self.wavelet_transform.init(self.params.width, self.params.freqs[0], self.params.freqs[-1], n_freqs,
                                            self.samplerate, winsize)

                # retrieval
                winsize_retrieval = int(round(self.samplerate * (
                self.params.fr1_retrieval_end_time - self.params.fr1_retrieval_start_time + 2 * self.params.fr1_retrieval_buf)))
                bufsize_retrieval = int(round(self.samplerate * self.params.fr1_retrieval_buf))
                print 'samplerate =', self.samplerate, 'winsize_retrieval =', winsize_retrieval, 'bufsize_retrieval =', bufsize_retrieval
                pow_ev_retrieval = np.empty(shape=n_freqs * winsize_retrieval, dtype=float)
                self.wavelet_transform_retrieval.init(self.params.width, self.params.freqs[0], self.params.freqs[-1],
                                                      n_freqs, self.samplerate, winsize_retrieval)

            print 'Computing FR1/catFR1 powers'

            sess_pow_mat = np.empty(shape=(n_events, n_bps, n_freqs), dtype=np.float)

            # monopolar_channels_np = np.array(monopolar_channels)
            for i, bp in enumerate(bipolar_pairs):

                print 'Computing powers for bipolar pair', bp
                elec1 = np.where(monopolar_channels == bp[0])[0][0]
                elec2 = np.where(monopolar_channels == bp[1])[0][0]

                bp_data = np.subtract(eegs[elec1], eegs[elec2])
                bp_data.attrs['samplerate'] = self.samplerate

                bp_data_retrieval = np.subtract(eegs_retrieval[elec1], eegs_retrieval[elec2])
                bp_data_retrieval.attrs['samplerate'] = self.samplerate

                # bp_data = eegs[elec1] - eegs[elec2]
                # bp_data = eegs[elec1] - eegs[elec2]
                # bp_data = eegs.values[elec1] - eegs.values[elec2]

                bp_data = bp_data.filtered([58, 62], filt_type='stop', order=self.params.filt_order)
                bp_data_retrieval = bp_data_retrieval.filtered([58, 62], filt_type='stop', order=self.params.filt_order)

                n_enc=0
                n_retr=0
                for ev in xrange(n_events):
                    # if encoding_events_mask[ev]:

                    if sess_encoding_events_mask[ev]:
<<<<<<< HEAD
                        self.wavelet_transform.multiphasevec(bp_data[ev][0:winsize], pow_ev)
                        pow_ev_stripped = np.reshape(pow_ev, (n_freqs, winsize))[:, bufsize:winsize - bufsize]
                    else:
                        self.wavelet_transform_retrieval.multiphasevec(bp_data_retrieval[ev][0:winsize_retrieval],
                                                                       pow_ev_retrieval)
                        pow_ev_stripped = np.reshape(pow_ev_retrieval, (n_freqs, winsize_retrieval))[:,
                                          bufsize_retrieval:winsize_retrieval - bufsize_retrieval]
=======
                        self.wavelet_transform.multiphasevec(bp_data[n_enc][0:winsize], pow_ev)
                        pow_ev_stripped = np.reshape(pow_ev, (n_freqs,winsize))[:,bufsize:winsize-bufsize]
                        n_enc +=1
                    else:
                        self.wavelet_transform_retrieval.multiphasevec(bp_data_retrieval[n_retr][0:winsize_retrieval], pow_ev_retrieval)
                        pow_ev_stripped = np.reshape(pow_ev_retrieval, (n_freqs,winsize_retrieval))[:,bufsize_retrieval:winsize_retrieval-bufsize_retrieval]
                        n_retr+=1

>>>>>>> f94c595f

                    if self.params.log_powers:
                        np.log10(pow_ev_stripped, out=pow_ev_stripped)
                    sess_pow_mat[ev, i, :] = np.nanmean(pow_ev_stripped, axis=1)

            self.pow_mat = np.concatenate((self.pow_mat, sess_pow_mat),
                                          axis=0) if self.pow_mat is not None else sess_pow_mat

        self.pow_mat = np.reshape(self.pow_mat, (len(events), n_bps * n_freqs))<|MERGE_RESOLUTION|>--- conflicted
+++ resolved
@@ -3,7 +3,7 @@
 from RamPipeline import *
 
 import numpy as np
-# from morlet import MorletWaveletTransform
+#from morlet import MorletWaveletTransform
 from ptsa.extensions.morlet.morlet import MorletWaveletTransform
 from sklearn.externals import joblib
 
@@ -27,7 +27,7 @@
         subject = self.pipeline.subject
         tmp = subject.split('_')
         subj_code = tmp[0]
-        montage = 0 if len(tmp) == 1 else int(tmp[1])
+        montage = 0 if len(tmp)==1 else int(tmp[1])
 
         json_reader = JsonIndexReader(os.path.join(self.pipeline.mount_point, 'protocols/r1.json'))
 
@@ -36,7 +36,7 @@
         bp_paths = json_reader.aggregate_values('pairs', subject=subj_code, montage=montage)
 
         for fname in bp_paths:
-            with open(fname, 'rb') as f: hash_md5.update(f.read())
+            with open(fname,'rb') as f: hash_md5.update(f.read())
 
         # fr1_event_files = sorted(list(json_reader.aggregate_values('task_events', subject=subj_code, montage=montage, experiment='FR1')))
         # for fname in fr1_event_files:
@@ -61,8 +61,8 @@
 
         self.pow_mat = joblib.load(self.get_path_to_resource_in_workspace(subject + '-pow_mat.pkl'))
         self.samplerate = joblib.load(self.get_path_to_resource_in_workspace(subject + '-samplerate.pkl'))
-        events = self.get_passed_object('FR_events')
-        if not len(events) == len(self.pow_mat):
+        events =self.get_passed_object('FR_events')
+        if not len(events)==len(self.pow_mat):
             print 'Restored matrix of different length than events. Recomputing powers.'
             self.run()
         else:
@@ -73,8 +73,9 @@
         self.pipeline.subject = self.pipeline.subject.split('_')[0]
         subject = self.pipeline.subject
 
+
         events = self.get_passed_object('FR_events')
-        is_encoding_event = events.type == 'WORD'
+        is_encoding_event = events.type=='WORD'
 
         sessions = np.unique(events.session)
         print 'sessions:', sessions
@@ -83,25 +84,18 @@
         # tal_info = self.get_passed_object('tal_info')
         monopolar_channels = self.get_passed_object('monopolar_channels')
         bipolar_pairs = self.get_passed_object('bipolar_pairs')
-        params = self.params
+        params=self.params
 
         print 'Computing powers during encoding'
         encoding_pow_mat, encoding_events = compute_powers(events[is_encoding_event], monopolar_channels, bipolar_pairs,
-                                                           params.fr1_start_time, params.fr1_end_time, params.fr1_buf,
-                                                           params.freqs, params.log_powers)
+                                              params.fr1_start_time, params.fr1_end_time, params.fr1_buf,
+                                              params.freqs, params.log_powers)
 
         print 'Computing powers during retrieval'
-        retrieval_pow_mat, retrieval_events = compute_powers(events[~is_encoding_event], monopolar_channels,
-                                                             bipolar_pairs,
-                                                             params.fr1_retrieval_start_time,
-                                                             params.fr1_retrieval_end_time, params.fr1_retrieval_buf,
-                                                             params.freqs, params.log_powers)
-
-<<<<<<< HEAD
-        self.pow_mat = np.zeros((len(events), len(bipolar_pairs) * len(params.freqs)))
-        self.pow_mat[is_encoding_event, ...] = encoding_pow_mat
-        self.pow_mat[~is_encoding_event, ...] = retrieval_pow_mat
-=======
+        retrieval_pow_mat, retrieval_events = compute_powers(events[~is_encoding_event], monopolar_channels, bipolar_pairs,
+                                              params.fr1_retrieval_start_time, params.fr1_retrieval_end_time, params.fr1_retrieval_buf,
+                                              params.freqs, params.log_powers)
+
         events = np.concatenate([encoding_events,retrieval_events]).view(np.recarray)
         events.sort(order='mstime')
         self.pass_object('FR_events',events)
@@ -123,20 +117,22 @@
         #     except Exception:
         #         print('Using all events as specified')
         #         pass
->>>>>>> f94c595f
 
         # self.compute_powers(events, sessions, monopolar_channels, bipolar_pairs)
 
         self.pass_object('pow_mat', self.pow_mat)
         self.pass_object('samplerate', self.samplerate)
 
+
+
         joblib.dump(self.pow_mat, self.get_path_to_resource_in_workspace(subject + '-pow_mat.pkl'))
         joblib.dump(self.samplerate, self.get_path_to_resource_in_workspace(subject + '-samplerate.pkl'))
 
-    def compute_powers(self, events, sessions, monopolar_channels, bipolar_pairs):
+    def compute_powers(self, events, sessions, monopolar_channels , bipolar_pairs):
 
         retrieval_events_mask = (events.type == 'REC_WORD') | (events.type == 'REC_BASE')
         encoding_events_mask = (events.type == 'WORD')
+
 
         n_freqs = len(self.params.freqs)
         n_bps = len(bipolar_pairs)
@@ -151,6 +147,7 @@
 
             sess_encoding_events_mask = (sess_events.type == 'WORD')
 
+
             print 'Loading EEG for', n_events, 'events of session', sess
 
             # eegs = Events(sess_events).get_data(channels=channels, start_time=self.params.fr1_start_time, end_time=self.params.fr1_end_time,
@@ -168,11 +165,15 @@
 
             eegs = eeg_reader.read().add_mirror_buffer(duration=self.params.fr1_buf)
 
+
             eeg_retrieval_reader = EEGReader(events=sess_events, channels=monopolar_channels,
-                                             start_time=self.params.fr1_retrieval_start_time,
-                                             end_time=self.params.fr1_retrieval_end_time, buffer_time=0.0)
+                                   start_time=self.params.fr1_retrieval_start_time,
+                                   end_time=self.params.fr1_retrieval_end_time, buffer_time=0.0)
 
             eegs_retrieval = eeg_retrieval_reader.read().add_mirror_buffer(duration=self.params.fr1_retrieval_buf)
+
+
+
 
             # mirroring
             # eegs[...,:1365] = eegs[...,2730:1365:-1]
@@ -184,46 +185,48 @@
                 self.samplerate = float(eegs.samplerate)
 
                 # encoding
-                winsize = int(round(self.samplerate * (
-                self.params.fr1_end_time - self.params.fr1_start_time + 2 * self.params.fr1_buf)))
-                bufsize = int(round(self.samplerate * self.params.fr1_buf))
+                winsize = int(round(self.samplerate*(self.params.fr1_end_time-self.params.fr1_start_time+2*self.params.fr1_buf)))
+                bufsize = int(round(self.samplerate*self.params.fr1_buf))
                 print 'samplerate =', self.samplerate, 'winsize =', winsize, 'bufsize =', bufsize
-                pow_ev = np.empty(shape=n_freqs * winsize, dtype=float)
-                self.wavelet_transform.init(self.params.width, self.params.freqs[0], self.params.freqs[-1], n_freqs,
-                                            self.samplerate, winsize)
+                pow_ev = np.empty(shape=n_freqs*winsize, dtype=float)
+                self.wavelet_transform.init(self.params.width, self.params.freqs[0], self.params.freqs[-1], n_freqs, self.samplerate, winsize)
 
                 # retrieval
-                winsize_retrieval = int(round(self.samplerate * (
-                self.params.fr1_retrieval_end_time - self.params.fr1_retrieval_start_time + 2 * self.params.fr1_retrieval_buf)))
-                bufsize_retrieval = int(round(self.samplerate * self.params.fr1_retrieval_buf))
+                winsize_retrieval = int(round(self.samplerate*(self.params.fr1_retrieval_end_time-self.params.fr1_retrieval_start_time+2*self.params.fr1_retrieval_buf)))
+                bufsize_retrieval = int(round(self.samplerate*self.params.fr1_retrieval_buf))
                 print 'samplerate =', self.samplerate, 'winsize_retrieval =', winsize_retrieval, 'bufsize_retrieval =', bufsize_retrieval
-                pow_ev_retrieval = np.empty(shape=n_freqs * winsize_retrieval, dtype=float)
-                self.wavelet_transform_retrieval.init(self.params.width, self.params.freqs[0], self.params.freqs[-1],
-                                                      n_freqs, self.samplerate, winsize_retrieval)
+                pow_ev_retrieval = np.empty(shape=n_freqs*winsize_retrieval, dtype=float)
+                self.wavelet_transform_retrieval.init(self.params.width, self.params.freqs[0], self.params.freqs[-1], n_freqs, self.samplerate, winsize_retrieval)
+
+
+
 
             print 'Computing FR1/catFR1 powers'
 
             sess_pow_mat = np.empty(shape=(n_events, n_bps, n_freqs), dtype=np.float)
 
-            # monopolar_channels_np = np.array(monopolar_channels)
-            for i, bp in enumerate(bipolar_pairs):
+            #monopolar_channels_np = np.array(monopolar_channels)
+            for i,bp in enumerate(bipolar_pairs):
 
                 print 'Computing powers for bipolar pair', bp
                 elec1 = np.where(monopolar_channels == bp[0])[0][0]
                 elec2 = np.where(monopolar_channels == bp[1])[0][0]
 
-                bp_data = np.subtract(eegs[elec1], eegs[elec2])
+                bp_data = np.subtract(eegs[elec1],eegs[elec2])
                 bp_data.attrs['samplerate'] = self.samplerate
 
-                bp_data_retrieval = np.subtract(eegs_retrieval[elec1], eegs_retrieval[elec2])
+
+                bp_data_retrieval = np.subtract(eegs_retrieval[elec1],eegs_retrieval[elec2])
                 bp_data_retrieval.attrs['samplerate'] = self.samplerate
+
+
 
                 # bp_data = eegs[elec1] - eegs[elec2]
                 # bp_data = eegs[elec1] - eegs[elec2]
                 # bp_data = eegs.values[elec1] - eegs.values[elec2]
 
-                bp_data = bp_data.filtered([58, 62], filt_type='stop', order=self.params.filt_order)
-                bp_data_retrieval = bp_data_retrieval.filtered([58, 62], filt_type='stop', order=self.params.filt_order)
+                bp_data = bp_data.filtered([58,62], filt_type='stop', order=self.params.filt_order)
+                bp_data_retrieval = bp_data_retrieval.filtered([58,62], filt_type='stop', order=self.params.filt_order)
 
                 n_enc=0
                 n_retr=0
@@ -231,15 +234,6 @@
                     # if encoding_events_mask[ev]:
 
                     if sess_encoding_events_mask[ev]:
-<<<<<<< HEAD
-                        self.wavelet_transform.multiphasevec(bp_data[ev][0:winsize], pow_ev)
-                        pow_ev_stripped = np.reshape(pow_ev, (n_freqs, winsize))[:, bufsize:winsize - bufsize]
-                    else:
-                        self.wavelet_transform_retrieval.multiphasevec(bp_data_retrieval[ev][0:winsize_retrieval],
-                                                                       pow_ev_retrieval)
-                        pow_ev_stripped = np.reshape(pow_ev_retrieval, (n_freqs, winsize_retrieval))[:,
-                                          bufsize_retrieval:winsize_retrieval - bufsize_retrieval]
-=======
                         self.wavelet_transform.multiphasevec(bp_data[n_enc][0:winsize], pow_ev)
                         pow_ev_stripped = np.reshape(pow_ev, (n_freqs,winsize))[:,bufsize:winsize-bufsize]
                         n_enc +=1
@@ -248,13 +242,11 @@
                         pow_ev_stripped = np.reshape(pow_ev_retrieval, (n_freqs,winsize_retrieval))[:,bufsize_retrieval:winsize_retrieval-bufsize_retrieval]
                         n_retr+=1
 
->>>>>>> f94c595f
 
                     if self.params.log_powers:
                         np.log10(pow_ev_stripped, out=pow_ev_stripped)
-                    sess_pow_mat[ev, i, :] = np.nanmean(pow_ev_stripped, axis=1)
-
-            self.pow_mat = np.concatenate((self.pow_mat, sess_pow_mat),
-                                          axis=0) if self.pow_mat is not None else sess_pow_mat
-
-        self.pow_mat = np.reshape(self.pow_mat, (len(events), n_bps * n_freqs))+                    sess_pow_mat[ev,i,:] = np.nanmean(pow_ev_stripped, axis=1)
+
+            self.pow_mat = np.concatenate((self.pow_mat,sess_pow_mat), axis=0) if self.pow_mat is not None else sess_pow_mat
+
+        self.pow_mat = np.reshape(self.pow_mat, (len(events), n_bps*n_freqs))