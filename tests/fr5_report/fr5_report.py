import os
import numpy as np

<<<<<<< HEAD
=======
from ReportUtils import ReportPipeline, CMLParser

parser = CMLParser()
# Default-ish args here
parser.arg('--subject','R1328E')
parser.arg('--task','FR5')
parser.arg('--workspace-dir','scratch/zduey/samplefr5_reports')
parser.arg('--mount-point','/Volumes/RHINO')
# parser.arg('--sessions',['1','2','101'])
>>>>>>> f8086c27

from ReportUtils import ReportPipeline,CMLParser
from LoadEEG import LoadPostStimEEG
from EventPreparation import FR1EventPreparation,FR5EventPreparation
from MontagePreparation import MontagePreparation
from ComputeFR5Powers import ComputeFR5Powers
from EvaluateClassifier import EvaluateClassifier
from ComputeFRPowers import ComputeFRPowers
from ComputeClassifier import ComputeClassifier,ComputeFullClassifier
from ComputeFRStimTable import ComputeFRStimTable
from ComposeSessionSummary import ComposeSessionSummary
from GenerateReportTasks import GeneratePlots, GenerateTex, GenerateReportPDF


parser = CMLParser()
args = parser.parse()


class StimParams(object):
    def __init__(self,**kwds):
        self.n_channels = kwds['n_channels']
        self.elec1 = kwds['anode_num']
        self.anode = kwds.get('anode', '')
        self.anodes = kwds.get('anodes',[self.anode])
        self.anode_nums = kwds.get('anode_nums',[self.elec1])
        self.elec2 = kwds['cathode_num']
        self.cathode = kwds.get('cathode', '')
        self.cathodes = kwds.get('cathodes',[self.cathode])
        self.cathode_nums=  kwds.get('cathode_nums',[self.elec2])
        self.pulseFrequency = kwds['pulse_frequency']
        self.pulseCount = kwds['pulse_count']
        self.amplitude = kwds['target_amplitude']

        self.duration = 300
        self.trainFrequency = 1
        self.trainCount = 1

class Params(object):
    def __init__(self):
        self.version = '1.00'

        self.include_fr1 = True
        self.include_catfr1 = True
        self.include_fr3 = True
        self.include_catfr3 = True

        self.width = 5

        self.fr1_start_time = 0.0
        self.fr1_end_time = 1.366
        self.fr1_buf = 1.365

        self.fr1_retrieval_start_time = -0.525
        self.fr1_retrieval_end_time = 0.0
        self.fr1_retrieval_buf = 0.524

        self.post_stim_start_time = 0.030
        self.post_stim_end_time = 0.555
        self.post_stim_buf = 0.524

        self.encoding_samples_weight =2.5


        self.filt_order = 4

        self.freqs = np.logspace(np.log10(6), np.log10(180), 8)

        self.log_powers = True

        self.penalty_type = 'l2'
        self.C = 7.2e-4

        self.n_perm = 200


<<<<<<< HEAD
params = Params()

=======
params=Params()

from LoadEEG import LoadPostStimEEG

from EventPreparation import FR1EventPreparation,FR5EventPreparation

from MontagePreparation import MontagePreparation

from ComputeFR5Powers import ComputeFR5Powers

from EvaluateClassifier import EvaluateClassifier

# from ComputePSPowers import ComputePSPowers

from ComputeFRPowers import ComputeFRPowers

from ComputeClassifier import ComputeClassifier,ComputeFullClassifier

from ComputeFRStimTable import ComputeFRStimTable

from ModelUtils.stim_effects import ComputeStimEffect

from ComposeSessionSummary import ComposeSessionSummary

from GenerateReportTasks import GeneratePlots, GenerateTex, GenerateReportPDF


# sets up processing pipeline
>>>>>>> f8086c27
report_pipeline = ReportPipeline(subject=args.subject,
                                 task=args.task,
                                 experiment=args.task,
                                 sessions=args.sessions,
                                 workspace_dir=os.path.join(args.workspace_dir,args.subject),
                                 mount_point=args.mount_point,
                                 exit_on_no_change=args.exit_on_no_change,
                                 recompute_on_no_status=args.recompute_on_no_status)
report_pipeline.add_task(FR1EventPreparation())
report_pipeline.add_task(FR5EventPreparation())
report_pipeline.add_task(MontagePreparation(params=params,mark_as_completed=False))
report_pipeline.add_task(ComputeFRPowers(params=params,mark_as_completed=True))
report_pipeline.add_task(ComputeFullClassifier(params=params,mark_as_completed=True))
report_pipeline.add_task(LoadPostStimEEG(params=params,mark_as_completed=True))
report_pipeline.add_task(ComputeFR5Powers(params=params,mark_as_completed=True))
report_pipeline.add_task(EvaluateClassifier(params=params,mark_as_completed=True))
report_pipeline.add_task(ComputeFRStimTable(params=params,mark_as_completed=False))
report_pipeline.add_task(ComposeSessionSummary(params=params,mark_as_completed=False))
<<<<<<< HEAD
=======

report_pipeline.add_task(ComputeStimEffect(params=params, mark_as_completed=False))

>>>>>>> f8086c27
report_pipeline.add_task(GeneratePlots())
report_pipeline.add_task(GenerateTex(mark_as_completed=False))
report_pipeline.add_task(GenerateReportPDF())
report_pipeline.execute_pipeline()
<|MERGE_RESOLUTION|>--- conflicted
+++ resolved
@@ -1,18 +1,5 @@
 import os
 import numpy as np
-
-<<<<<<< HEAD
-=======
-from ReportUtils import ReportPipeline, CMLParser
-
-parser = CMLParser()
-# Default-ish args here
-parser.arg('--subject','R1328E')
-parser.arg('--task','FR5')
-parser.arg('--workspace-dir','scratch/zduey/samplefr5_reports')
-parser.arg('--mount-point','/Volumes/RHINO')
-# parser.arg('--sessions',['1','2','101'])
->>>>>>> f8086c27
 
 from ReportUtils import ReportPipeline,CMLParser
 from LoadEEG import LoadPostStimEEG
@@ -88,39 +75,8 @@
         self.n_perm = 200
 
 
-<<<<<<< HEAD
 params = Params()
 
-=======
-params=Params()
-
-from LoadEEG import LoadPostStimEEG
-
-from EventPreparation import FR1EventPreparation,FR5EventPreparation
-
-from MontagePreparation import MontagePreparation
-
-from ComputeFR5Powers import ComputeFR5Powers
-
-from EvaluateClassifier import EvaluateClassifier
-
-# from ComputePSPowers import ComputePSPowers
-
-from ComputeFRPowers import ComputeFRPowers
-
-from ComputeClassifier import ComputeClassifier,ComputeFullClassifier
-
-from ComputeFRStimTable import ComputeFRStimTable
-
-from ModelUtils.stim_effects import ComputeStimEffect
-
-from ComposeSessionSummary import ComposeSessionSummary
-
-from GenerateReportTasks import GeneratePlots, GenerateTex, GenerateReportPDF
-
-
-# sets up processing pipeline
->>>>>>> f8086c27
 report_pipeline = ReportPipeline(subject=args.subject,
                                  task=args.task,
                                  experiment=args.task,
@@ -139,12 +95,7 @@
 report_pipeline.add_task(EvaluateClassifier(params=params,mark_as_completed=True))
 report_pipeline.add_task(ComputeFRStimTable(params=params,mark_as_completed=False))
 report_pipeline.add_task(ComposeSessionSummary(params=params,mark_as_completed=False))
-<<<<<<< HEAD
-=======
-
 report_pipeline.add_task(ComputeStimEffect(params=params, mark_as_completed=False))
-
->>>>>>> f8086c27
 report_pipeline.add_task(GeneratePlots())
 report_pipeline.add_task(GenerateTex(mark_as_completed=False))
 report_pipeline.add_task(GenerateReportPDF())
