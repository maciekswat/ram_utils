--- conflicted
+++ resolved
@@ -1,21 +1,16 @@
 # -*- coding: utf-8 -*-
-<<<<<<< HEAD
 
 from os.path import join, splitext
 from PlotUtils import PlotData, BarPlotData, PlotDataCollection, PanelPlot
 
-=======
->>>>>>> f8086c27
 import numpy as np
 import datetime
 from subprocess import call
 
 
 from RamPipeline import *
-from PlotUtils import PlotData, BarPlotData, PlotDataCollection, PanelPlot
-
 from ReportUtils import ReportRamTask
-from ModelUtils.HierarchicalModel import HierarchicalModelPlots
+from ramutils.hmm.HierarchicalModel import HierarchicalModelPlots
 from TextTemplateUtils import replace_template,replace_template_to_string
 from TexUtils.latex_table import latex_table
 
@@ -95,22 +90,7 @@
         self.pass_object('BIOMARKER_HISTOGRAM',figname)
         plt.close()
 
-        # delta classifier
-        # panel_plot = PanelPlot(xfigsize = 7, yfigsize=5,i_max=1,j_max=1)
-        # delta_classifiers = post_stim_probs - pre_stim_probs
-        # hist,bin_edges = np.histogram(delta_classifiers,range=[np.round(delta_classifiers.min(),1),np.round(delta_classifiers.max(),1)])
-        # x_tick_labels = ['{:.2f}-\n{:.2f}'.format(x,y) for (x,y) in zip(bin_edges[:-1],bin_edges[1:])]
-        # pd = BarPlotData(x = np.arange(len(hist))-0.25,y=hist,xlabel = 'Change in classifier output (post minus pre)',ylabel='',xlabel_fontsize=20,
-        #                  x_tick_labels=x_tick_labels,ylim=[0, len(post_stim_probs)/2])
-        # panel_plot.add_plot_data(0,0,plot_data=pd)
-        # plt = panel_plot.generate_plot()
-        # figname = self.get_path_to_resource_in_workspace('reports/'+self.pipeline.subject+'-delta-classifier-histograms.pdf')
-        # plt.savefig(figname)
-        # self.pass_object('delta_classifier_histogram',figname)
-        # plt.close()
-
         # Post stim EEG plot
-
         post_stim_eeg = self.get_passed_object('post_stim_eeg')
         plt.figure(figsize=(9,5.5))
         plt.imshow(post_stim_eeg,cmap='bwr',aspect='auto',origin='lower')
@@ -225,13 +205,6 @@
                     print pd.x.shape
                     print pd.y.shape
                     pdc.add_plot_data(pd)
-
-            # for i in xrange(len(session_summary.list_number) - 1):
-            #     if session_summary.list_number[i] > session_summary.list_number[i + 1]:
-            #         sep_pos = i + 0.5
-            #         sep_plot_data = PlotData(x=[0], y=[0], levelline=[[sep_pos, sep_pos], [0, 12]], color='white',
-            #                                  alpha=0.0)
-            #         pdc.add_plot_data(sep_plot_data)
 
             panel_plot.add_plot_data_collection(0, 0, plot_data_collection=pdc)
 
